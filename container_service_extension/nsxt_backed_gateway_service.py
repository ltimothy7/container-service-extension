--- conflicted
+++ resolved
@@ -268,7 +268,6 @@
             network_to_available_ip_dict[(gateway_ip, prefix_length)] = int(available_ip_count)  # noqa: E501
         return network_to_available_ip_dict
 
-<<<<<<< HEAD
     def delete_dnat_rule(self, rule_name):
         nat_rule_id = self._get_dnat_rule_id(rule_name)
         if not nat_rule_id:
@@ -346,7 +345,7 @@
                 yield nat_rule
             if not cursor:
                 break
-=======
+
     def _get_used_ip_addresses_response(self,
                                         page_num=server_constants.DEFAULT_FIRST_PAGE,  # noqa: E501
                                         page_size=server_constants.USED_IP_ADDRESS_PAGE_SIZE):  # noqa:E 501
@@ -396,5 +395,4 @@
             available_ip = _get_available_ip_in_ip_ranges(used_ips, ip_ranges)
             if available_ip:
                 return available_ip
-        return ''
->>>>>>> fff5a10f
+        return ''