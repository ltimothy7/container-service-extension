--- conflicted
+++ resolved
@@ -501,7 +501,6 @@
     AVAILABLE_PKS_PLANS = 'available pks plans'
 
 
-<<<<<<< HEAD
 # Network urn prefix
 NETWORK_URN_PREFIX = 'urn:vcloud:network'
 
@@ -519,7 +518,7 @@
 
 # Regex for ip: port
 IP_PORT_REGEX = '[0-9]+(?:\\.[0-9]+){3}(:[0-9]+)?'
-=======
+
 # Default first page
 DEFAULT_FIRST_PAGE = 1
 
@@ -527,5 +526,4 @@
 NAT_DEFAULT_PAGE_SIZE = 25
 
 # Pagination constants for used IP addresses
-USED_IP_ADDRESS_PAGE_SIZE = 10
->>>>>>> c94a2cd8
+USED_IP_ADDRESS_PAGE_SIZE = 10