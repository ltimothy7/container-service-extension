--- conflicted
+++ resolved
@@ -34,11 +34,7 @@
         if float(api_version) < float(vcd_client.ApiVersion.VERSION_35.value):   # noqa: E501
             return LegacyClusterNative(client)
         elif float(api_version) >= float(vcd_client.ApiVersion.VERSION_35.value):  # noqa: E501
-<<<<<<< HEAD
             if k8_runtime in CSE_SERVER_RUNTIMES:
-=======
-            if k8_runtime in [ClusterEntityKind.NATIVE.value, ClusterEntityKind.TKG_PLUS.value, ClusterEntityKind.TKG_M.value]:  # noqa: E501
->>>>>>> 835f45ee
                 return DEClusterNative(client)
             elif k8_runtime == ClusterEntityKind.TKG.value:
                 return DEClusterTKG(client)
