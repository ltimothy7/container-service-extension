--- conflicted
+++ resolved
@@ -364,11 +364,7 @@
         raise NotImplementedError(
             "Cluster upgrade not supported for TKG clusters")
 
-<<<<<<< HEAD
-    def get_cluster_id_by_name(self, cluster_name, org, vdc):
-=======
     def get_cluster_id_by_name(self, cluster_name, org=None, vdc=None):
->>>>>>> 9a2473cb
         _, tkg_def_entities = \
             self.get_tkg_clusters_by_name(cluster_name, org=org, vdc=vdc)
         return tkg_def_entities[0]['id']
@@ -415,7 +411,6 @@
             payload[shared_constants.AccessControlKey.MEMBER_ID] = user_id
             acl_svc.share_def_entity(payload)
 
-<<<<<<< HEAD
     def unshare_cluster(self, cluster_id, cluster_name, users: list, org=None,
                         vdc=None):
         if not cluster_id:
@@ -443,7 +438,7 @@
         # Delete cluster acl entries
         for acl_id in delete_acl_ids:
             acl_svc.unshare_def_entity(acl_id)
-=======
+
     def list_share_entries(self, cluster_id, cluster_name, org=None, vdc=None):
         if not cluster_id:
             cluster_id = self.get_cluster_id_by_name(cluster_name, org, vdc)
@@ -467,5 +462,4 @@
                 acl_values.append(acl_entry.construct_filtered_dict(
                     include=def_constants.CLUSTER_ACL_LIST_FIELDS))
             result_count += len(values)
-            yield acl_values, result_count < result_total
->>>>>>> 9a2473cb
+            yield acl_values, result_count < result_total