# container-service-extension
# Copyright (c) 2017 VMware, Inc. All Rights Reserved.
# SPDX-License-Identifier: BSD-2-Clause
from dataclasses import asdict
from dataclasses import dataclass
from typing import List

import container_service_extension.def_.utils as def_utils


@dataclass(frozen=True)
class DefInterface:
    """Provides interface for the defined entity type."""

    name: str
    vendor: str = def_utils.DEF_VMWARE_VENDOR
    nss: str = def_utils.DEF_VMWARE_INTERFACE_NSS
    version: str = def_utils.DEF_VMWARE_INTERFACE_VERSION
    id: str = None
    readonly: bool = False

    def get_id(self):
        """Get or generate interface id.

        Example: urn:vcloud:interface:cse.native:1.0.0.

        By no means, id generation in this method, guarantees the actual
        interface registration with vCD.
        """
        if self.id is None:
            return def_utils.\
                generate_interface_id(self.vendor, self.nss, self.version)
        else:
            return self.id


@dataclass(frozen=True)
class DefEntityType:
    """Represents the schema for Defined Entities."""

    name: str
    description: str
    schema: dict
    interfaces: list
    vendor: str = def_utils.DEF_CSE_VENDOR
    nss: str = def_utils.DEF_NATIVE_ENTITY_TYPE_NSS
    version: str = def_utils.DEF_NATIVE_ENTITY_TYPE_VERSION
    id: str = None
    externalId: str = None
    readonly: bool = False

    def get_id(self):
        """Get or generate entity type id.

        Example : "urn:vcloud:interface:cse.native:1.0.0

        By no means, id generation in this method, guarantees the actual
        entity type registration with vCD.
        """
        if self.id is None:
            return def_utils.\
                generate_entity_type_id(self.vendor, self.nss, self.version)
        else:
            return self.id


@dataclass()
class Metadata:
    cluster_name: str
    org_name: str
    ovdc_name: str


@dataclass()
class Nfs:
    sizing_class: str = None
    storage_profile: str = None
    count: int = 0


@dataclass()
class ControlPlane:
    sizing_class: str = None
    storage_profile: str = None
    count: int = 1


@dataclass()
class Workers:
    sizing_class: str = None
    storage_profile: str = None
    count: int = 1


@dataclass()
class Distribution:
    template_name: str = ""
    template_revision: int = 0

    def __init__(self, template_name: str, template_revision: int):
        self.template_name = template_name
        self.template_revision = template_revision


@dataclass()
class Settings:
    network: str
    ssh_key: str = None
    rollback_on_failure: bool = True


@dataclass()
class Node:
    name: str
    ip: str
    sizing_class: str = None


@dataclass()
class NfsNode(Node):
    exports: str = None


@dataclass()
class Nodes:
    control_plane: Node = None
    workers: List[Node] = None
    nfs: List[NfsNode] = None

    def __init__(self, control_plane: Node = None, workers: List[Node] = None,
                 nfs: List[Node] = None):
        self.control_plane = Node(**control_plane) if isinstance(control_plane, dict) else control_plane  # noqa: E501
        self.workers = [Node(**w) if isinstance(w, dict) else w for w in workers]  # noqa: E501
        self.nfs = [NfsNode(**n) if isinstance(n, dict) else n for n in nfs]


@dataclass()
class Status:
    # TODO(DEF) Remove master_ip once nodes is implemented.
    phase: str = None
    cni: str = None
    task_href: str = None
    kubernetes: str = None
    cni: str = None
    docker_version: str = None
    os: str = None
    nodes: Nodes = None

    def __init__(self, phase: str = None,
                 cni: str = None, task_href: str = None,
                 kubernetes: str = None, docker_version: str = None,
                 os: str = None, nodes: Nodes = None):
        self.phase = phase
        self.cni = cni
        self.task_href = task_href
        self.kubernetes = kubernetes
        self.docker_version = docker_version
        self.os = os
        self.nodes = Nodes(**nodes) if isinstance(nodes, dict) else nodes


@dataclass()
class ClusterSpec:
    """Represents the cluster spec.

    If dictionaries are passed as arguments, the constructor auto-converts
    them into the expected class instances.
    """

    control_plane: ControlPlane
    workers: Workers
    nfs: Nfs
    k8_distribution: Distribution
    settings: Settings

    def __init__(self, settings: Settings, k8_distribution: Distribution = None,  # noqa: E501
                 control_plane: ControlPlane = None, workers: Workers = None,
                 nfs: Nfs = None):
        self.settings = Settings(**settings) \
            if isinstance(settings, dict) else settings
        self.control_plane = ControlPlane(**control_plane) \
            if isinstance(control_plane, dict) else control_plane or ControlPlane()  # noqa: E501
        self.workers = Workers(**workers) \
            if isinstance(workers, dict) else workers or Workers()
        self.nfs = Nfs(**nfs) if isinstance(nfs, dict) else nfs or Nfs()
        self.k8_distribution = Distribution(**k8_distribution) \
            if isinstance(k8_distribution, dict) else k8_distribution or Distribution()  # noqa: E501


@dataclass()
class ClusterEntity:
    """Represents the Native Cluster entity.

    If dictionaries are passed as arguments, the constructor auto-converts
    them into the expected class instances.

    Sample representation in JSON format
    {
        "kind": "native",
        "spec": {
            "workers": {
                "count": 2,
                "sizing_class": "small",
                "storage_profile": "Any"
            },
            "control_plane": {
                "count": 1,
                "sizing_class": "Large",
                "storage_profile": "Any"
            },
            "settings": {
                "network": "net",
                "ssh_key": null,
                "rollback_on_failure": true
            },
            "k8_distribution": {
                "template_name": "k81.17",
                "template_revision": 1
            }
        },
        "status": {
            "id": null,
            "cni": null,
            "phase": null,
            "master_ip": "10.150.23.45"
        },
        "metadata": {
            "org_name": "org1",
            "ovdc_name": "ovdc1",
            "cluster_name": "myCluster"
        },
        "api_version": ""
    }
    """

    metadata: Metadata
    spec: ClusterSpec
    status: Status = Status()
    kind: str = def_utils.DEF_NATIVE_ENTITY_TYPE_NSS
    api_version: str = ''

    def __init__(self, metadata: Metadata, spec: ClusterSpec, status=Status(),
                 kind: str = def_utils.DEF_VMWARE_INTERFACE_NSS,
                 api_version: str = ''):

        self.metadata = Metadata(**metadata) \
            if isinstance(metadata, dict) else metadata
        self.spec = ClusterSpec(**spec) if isinstance(spec, dict) else spec
        self.status = Status(**status) if isinstance(status, dict) else status
        self.kind = kind
        self.api_version = api_version


@dataclass()
class Owner:
    name: str = None
    id: str = None


@dataclass()
class Org:
    name: str = None
    id: str = None


@dataclass()
class DefEntity:
    """Represents defined entity instance.

    If dictionaries are passed as arguments, the constructor auto-converts
    them into the expected class instances.
    """

    name: str
    entity: ClusterEntity
    id: str = None
    entityType: str = None
    externalId: str = None
    state: str = None
    owner: Owner = None
    org: Org = None

    def __init__(self, entity: ClusterEntity, name: str = None, id: str = None,
                 entityType: str = None, externalId: str = None,
                 state: str = None, owner: Owner = None, org: Org = None):
        self.entity = ClusterEntity(**entity) if isinstance(entity, dict) else entity  # noqa: E501
        self.name = name or self.entity.metadata.cluster_name
        self.id = id
        self.entityType = entityType
        self.externalId = externalId
        self.state = state
        self.owner = Owner(**owner) if isinstance(owner, dict) else owner
        self.org = Org(**org) if isinstance(org, dict) else org


@dataclass()
class Ovdc:
    k8s_runtime: List[str]
    ovdc_name: str = None
    ovdc_id: str = None
<<<<<<< HEAD
    remove_cp_from_vms_on_disable: bool = False


@dataclass()
class ClusterAclEntry:
    accessLevelId: str = None
    memberId: str = None
    id: str = None
    grantType: str = None
    objectId: str = None
    username: str = None

    def get_filtered_dict(self, include=[]):
        orig_dict = asdict(self)
        include_set = set(include)
        filtered_dict = {}
        for key, value in orig_dict.items():
            if key in include_set:
                filtered_dict[key] = value
        return filtered_dict
=======
    org_name: str = None
    remove_cp_from_vms_on_disable: bool = False
>>>>>>> 1e4c4ddf
<|MERGE_RESOLUTION|>--- conflicted
+++ resolved
@@ -298,7 +298,7 @@
     k8s_runtime: List[str]
     ovdc_name: str = None
     ovdc_id: str = None
-<<<<<<< HEAD
+    org_name: str = None
     remove_cp_from_vms_on_disable: bool = False
 
 
@@ -318,8 +318,4 @@
         for key, value in orig_dict.items():
             if key in include_set:
                 filtered_dict[key] = value
-        return filtered_dict
-=======
-    org_name: str = None
-    remove_cp_from_vms_on_disable: bool = False
->>>>>>> 1e4c4ddf
+        return filtered_dict