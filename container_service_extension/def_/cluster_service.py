--- conflicted
+++ resolved
@@ -539,11 +539,8 @@
             template_revision = cluster_spec.spec.k8_distribution.template_revision  # noqa: E501
             ssh_key = cluster_spec.spec.settings.ssh_key
             rollback = cluster_spec.spec.settings.rollback_on_failure
-<<<<<<< HEAD
             expose = cluster_spec.spec.expose
             vapp = None
-=======
->>>>>>> c94a2cd8
             org = vcd_utils.get_org(self.context.client, org_name=org_name)
             vdc = vcd_utils.get_vdc(self.context.client,
                                     vdc_name=ovdc_name,
