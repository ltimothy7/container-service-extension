# container-service-extension
# Copyright (c) 2017 VMware, Inc. All Rights Reserved.
# SPDX-License-Identifier: BSD-2-Clause
import importlib
import importlib.resources as pkg_resources
import json
import time

import pika
import pyvcloud.vcd.api_extension as api_extension
from pyvcloud.vcd.client import ApiVersion as vCDApiVersion
from pyvcloud.vcd.client import BasicLoginCredentials
from pyvcloud.vcd.client import Client
from pyvcloud.vcd.client import NSMAP
from pyvcloud.vcd.exceptions import EntityNotFoundException
from pyvcloud.vcd.exceptions import MissingRecordException
from pyvcloud.vcd.org import Org
import pyvcloud.vcd.utils as pyvcloud_vcd_utils
from pyvcloud.vcd.vapp import VApp
from pyvcloud.vcd.vm import VM
import semantic_version

import container_service_extension.compute_policy_manager as compute_policy_manager # noqa: E501
from container_service_extension.config_validator import get_validated_config
import container_service_extension.def_.entity_service as def_entity_svc
import container_service_extension.def_.models as def_models
import container_service_extension.def_.schema_service as def_schema_svc
import container_service_extension.def_.utils as def_utils
import container_service_extension.exceptions as cse_exception
import container_service_extension.local_template_manager as ltm
from container_service_extension.logger import INSTALL_LOGGER
from container_service_extension.logger import INSTALL_WIRELOG_FILEPATH
from container_service_extension.logger import NULL_LOGGER
from container_service_extension.logger import SERVER_CLI_LOGGER
from container_service_extension.logger import SERVER_CLI_WIRELOG_FILEPATH
from container_service_extension.logger import SERVER_CLOUDAPI_WIRE_LOGGER
from container_service_extension.logger import SERVER_NSXT_WIRE_LOGGER
from container_service_extension.mqtt_extension_manager import \
    MQTTExtensionManager
from container_service_extension.nsxt.cse_nsxt_setup_utils import \
    setup_nsxt_constructs
from container_service_extension.nsxt.nsxt_client import NSXTClient
import container_service_extension.pyvcloud_utils as vcd_utils
from container_service_extension.remote_template_manager import \
    RemoteTemplateManager
import container_service_extension.server_constants as server_constants
import container_service_extension.shared_constants as shared_constants
from container_service_extension.telemetry.constants import CseOperation
from container_service_extension.telemetry.constants import OperationStatus
from container_service_extension.telemetry.constants import PayloadKey
from container_service_extension.telemetry.telemetry_handler \
    import record_user_action
from container_service_extension.telemetry.telemetry_handler import \
    record_user_action_details
from container_service_extension.telemetry.telemetry_utils import \
    store_telemetry_settings
from container_service_extension.template_builder import TemplateBuilder
import container_service_extension.utils as utils
from container_service_extension.vcdbroker import get_all_clusters as get_all_cse_clusters # noqa: E501
from container_service_extension.vsphere_utils import populate_vsphere_list


def check_cse_installation(config, msg_update_callback=utils.NullPrinter()):
    """Ensure that CSE is installed on vCD according to the config file.

    Checks,
        1. AMQP exchange exists
        2. CSE is registered with vCD,
        3. CSE K8 catalog exists

    :param dict config: config yaml file as a dictionary
    :param utils.ConsoleMessagePrinter msg_update_callback: Callback object.

    :raises Exception: if CSE is not registered to vCD as an extension, or if
        specified catalog does not exist, or if specified template(s) do not
        exist.
    """
    msg_update_callback.info(
        "Validating CSE installation according to config file")
    err_msgs = []
    client = None
    try:
        log_filename = None
        log_wire = utils.str_to_bool(config['service'].get('log_wire'))
        if log_wire:
            log_filename = SERVER_CLI_WIRELOG_FILEPATH

        client = Client(config['vcd']['host'],
                        api_version=config['vcd']['api_version'],
                        verify_ssl_certs=config['vcd']['verify'],
                        log_file=log_filename,
                        log_requests=log_wire,
                        log_headers=log_wire,
                        log_bodies=log_wire)
        credentials = BasicLoginCredentials(config['vcd']['username'],
                                            server_constants.SYSTEM_ORG_NAME,
                                            config['vcd']['password'])
        client.set_credentials(credentials)

        if utils.should_use_mqtt_protocol(config):
            _check_mqtt_extension_installation(client, msg_update_callback,
                                               err_msgs)
        else:
            _check_amqp_extension_installation(client, config,
                                               msg_update_callback, err_msgs)

        # check that catalog exists in vCD
        org_name = config['broker']['org']
        org = vcd_utils.get_org(client, org_name=org_name)
        catalog_name = config['broker']['catalog']
        if vcd_utils.catalog_exists(org, catalog_name):
            msg = f"Found catalog '{catalog_name}'"
            msg_update_callback.general(msg)
            SERVER_CLI_LOGGER.info(msg)
        else:
            msg = f"Catalog '{catalog_name}' not found"
            msg_update_callback.error(msg)
            SERVER_CLI_LOGGER.error(msg)
            err_msgs.append(msg)
    finally:
        if client:
            client.logout()

    if err_msgs:
        raise Exception(err_msgs)
    msg = "CSE installation is valid"
    msg_update_callback.general(msg)
    SERVER_CLI_LOGGER.info(msg)


def _check_amqp_extension_installation(client, config, msg_update_callback,
                                       err_msgs):
    """Check that AMQP exchange and api extension exists."""
    amqp = config['amqp']
    credentials = pika.PlainCredentials(amqp['username'],
                                        amqp['password'])
    parameters = pika.ConnectionParameters(amqp['host'], amqp['port'],
                                           amqp['vhost'], credentials,
                                           ssl=amqp['ssl'],
                                           connection_attempts=3,
                                           retry_delay=2,
                                           socket_timeout=5)
    connection = None
    try:
        connection = pika.BlockingConnection(parameters)
        channel = connection.channel()
        try:
            channel.exchange_declare(exchange=amqp['exchange'],
                                     exchange_type=server_constants.EXCHANGE_TYPE,  # noqa: E501
                                     durable=True,
                                     passive=True,
                                     auto_delete=False)
            msg = f"AMQP exchange '{amqp['exchange']}' exists"
            msg_update_callback.general(msg)
            SERVER_CLI_LOGGER.info(msg)
        except pika.exceptions.ChannelClosed:
            msg = f"AMQP exchange '{amqp['exchange']}' does not exist"
            msg_update_callback.error(msg)
            SERVER_CLI_LOGGER.error(msg)
            err_msgs.append(msg)
    except Exception:  # TODO() replace raw exception with specific
        msg = f"Could not connect to AMQP exchange '{amqp['exchange']}'"
        msg_update_callback.error(msg)
        SERVER_CLI_LOGGER.error(msg)
        err_msgs.append(msg)
    finally:
        if connection is not None:
            connection.close()

    # check that CSE is registered to vCD correctly
    ext = api_extension.APIExtension(client)
    try:
        cse_info = ext.get_extension(server_constants.CSE_SERVICE_NAME,
                                     namespace=server_constants.CSE_SERVICE_NAMESPACE)  # noqa: E501
        rkey_matches = cse_info['routingKey'] == amqp['routing_key']
        exchange_matches = cse_info['exchange'] == amqp['exchange']
        if not rkey_matches or not exchange_matches:
            msg = "CSE is registered as an extension, but the " \
                  "extension settings on vCD are not the same as " \
                  "config settings."
            if not rkey_matches:
                msg += f"\nvCD-CSE routing key: " \
                       f"{cse_info['routingKey']}" \
                       f"\nCSE config routing key: " \
                       f"{amqp['routing_key']}"
            if not exchange_matches:
                msg += f"\nvCD-CSE exchange: {cse_info['exchange']}" \
                       f"\nCSE config exchange: {amqp['exchange']}"
            msg_update_callback.info(msg)
            SERVER_CLI_LOGGER.info(msg)
            err_msgs.append(msg)
        if cse_info['enabled'] == 'true':
            msg = "CSE on vCD is currently enabled"
            msg_update_callback.general(msg)
            SERVER_CLI_LOGGER.info(msg)
        else:
            msg = "CSE on vCD is currently disabled"
            msg_update_callback.info(msg)
            SERVER_CLI_LOGGER.info(msg)
    except MissingRecordException:
        msg = "CSE is not registered to vCD"
        msg_update_callback.error(msg)
        SERVER_CLI_LOGGER.error(msg)
        err_msgs.append(msg)


def _check_mqtt_extension_installation(client, msg_update_callback, err_msgs):
    """Check that MQTT extension exists with its API filter."""
    mqtt_ext_manager = MQTTExtensionManager(client)
    mqtt_ext_info = mqtt_ext_manager.get_extension_info(
        ext_name=server_constants.CSE_SERVICE_NAME,
        ext_version=server_constants.MQTT_EXTENSION_VERSION,
        ext_vendor=server_constants.MQTT_EXTENSION_VENDOR)
    if mqtt_ext_info:
        # Check MQTT api filter status
        ext_urn_id = mqtt_ext_info['ext_urn_id']
        ext_uuid = mqtt_ext_manager.get_extension_uuid(ext_urn_id)
        api_filter_ids = mqtt_ext_manager.get_api_filter_ids(
            server_constants.MQTT_API_FILTER_PATTERN, ext_uuid)
        if not api_filter_ids:
            msg = f"Could not find MQTT API FIlter: " \
                  f"{server_constants.MQTT_API_FILTER_PATTERN}"
            msg_update_callback.error(msg)
            SERVER_CLI_LOGGER.error(msg)
            err_msgs.append(msg)
        else:
            msg = "MQTT extension and API filter exist"
            msg_update_callback.general(msg)
            SERVER_CLI_LOGGER.info(msg)
    else:
        msg = "Could not find MQTT Extension"
        msg_update_callback.error(msg)
        SERVER_CLI_LOGGER.error(msg)
        err_msgs.append(msg)


def _construct_cse_extension_description(target_vcd_api_version):
    """."""
    cse_version = utils.get_installed_cse_version()
    description = f"cse-{cse_version},vcd_api-{target_vcd_api_version}"
    return description


def parse_cse_extension_description(sys_admin_client):
    """."""
    ext = api_extension.APIExtension(sys_admin_client)
    ext_dict = ext.get_extension_info(
        server_constants.CSE_SERVICE_NAME,
        namespace=server_constants.CSE_SERVICE_NAMESPACE)
    ext_xml = ext.get_extension_xml(ext_dict['id'])
    child = ext_xml.find(f"{{{NSMAP['vcloud']}}}Description")
    description = ''
    if child:
        description = child.text

    cse_version = server_constants.UNKNOWN_CSE_VERSION
    vcd_api_version = server_constants.UNKNOWN_VCD_API_VERSION
    tokens = description.split(",")
    if len(tokens) == 2:
        cse_tokens = tokens[0].split("-")
        if len(cse_tokens) == 2:
            cse_version = semantic_version.Version(cse_tokens[1])
        vcd_api_tokens = tokens[1].split("-")
        if len(vcd_api_tokens) == 2:
            vcd_api_version = vcd_api_tokens[1]
    return (cse_version, vcd_api_version)


def install_cse(config_file_name, skip_template_creation,
                ssh_key, retain_temp_vapp, pks_config_file_name=None,
                skip_config_decryption=False,
                decryption_password=None,
                msg_update_callback=utils.NullPrinter()):
    """Handle logistics for CSE installation.

    Handles decision making for configuring AMQP exchange/settings,
    defined entity schema registration for vCD api version >= 35,
    extension registration, catalog setup and template creation.

    Also records telemetry data on installation details.

    :param str config_file_name: config file name.
    :param bool skip_template_creation: If True, skip creating the templates.
    :param str ssh_key: public ssh key to place into template vApp(s).
    :param bool retain_temp_vapp: if True, temporary vApp will not destroyed,
        so the user can ssh into and debug the vm.
    :param str pks_config_file_name: pks config file name.
    :param bool skip_config_decryption: do not decrypt the config file.
    :param str decryption_password: password to decrypt the config file.
    :param utils.ConsoleMessagePrinter msg_update_callback: Callback object.

    :raises cse_exception.AmqpError: (when using AMQP) if AMQP exchange
        could not be created.
    :raises requests.exceptions.HTTPError: (when using MQTT) if there is an
        issue in retrieiving MQTT info or in setting up the MQTT components
    """
    config = get_validated_config(
        config_file_name, pks_config_file_name=pks_config_file_name,
        skip_config_decryption=skip_config_decryption,
        decryption_password=decryption_password,
        log_wire_file=INSTALL_WIRELOG_FILEPATH,
        logger_debug=INSTALL_LOGGER,
        msg_update_callback=msg_update_callback)

    populate_vsphere_list(config['vcs'])

    msg = f"Installing CSE on vCloud Director using config file " \
          f"'{config_file_name}'"
    msg_update_callback.info(msg)
    INSTALL_LOGGER.info(msg)

    client = None
    try:
        # Telemetry - Construct telemetry data
        telemetry_data = {
            PayloadKey.WAS_DECRYPTION_SKIPPED: bool(skip_config_decryption),  # noqa: E501
            PayloadKey.WAS_PKS_CONFIG_FILE_PROVIDED: bool(pks_config_file_name),  # noqa: E501
            PayloadKey.WERE_TEMPLATES_SKIPPED: bool(skip_template_creation),  # noqa: E501
            PayloadKey.WAS_TEMP_VAPP_RETAINED: bool(retain_temp_vapp),  # noqa: E501
            PayloadKey.WAS_SSH_KEY_SPECIFIED: bool(ssh_key)  # noqa: E501
        }

        # Telemetry - Record detailed telemetry data on install
        record_user_action_details(CseOperation.SERVICE_INSTALL,
                                   telemetry_data,
                                   telemetry_settings=config['service']['telemetry'])  # noqa: E501

        log_filename = None
        log_wire = utils.str_to_bool(config['service'].get('log_wire'))
        if log_wire:
            log_filename = INSTALL_WIRELOG_FILEPATH

        client = Client(config['vcd']['host'],
                        api_version=config['vcd']['api_version'],
                        verify_ssl_certs=config['vcd']['verify'],
                        log_file=log_filename,
                        log_requests=log_wire,
                        log_headers=log_wire,
                        log_bodies=log_wire)
        credentials = BasicLoginCredentials(config['vcd']['username'],
                                            server_constants.SYSTEM_ORG_NAME,
                                            config['vcd']['password'])
        client.set_credentials(credentials)
        msg = f"Connected to vCD as system administrator: " \
              f"{config['vcd']['host']}:{config['vcd']['port']}"
        msg_update_callback.general(msg)
        INSTALL_LOGGER.info(msg)

        # Setup extension message protocol
<<<<<<< HEAD
        if utils.use_mqtt_protocol(config):
            _install_mqtt(client, config)
=======
        if utils.should_use_mqtt_protocol(config):
            # Check for current MQTT extension
            mqtt_ext_manager = MQTTExtensionManager(client)
            ext_info = mqtt_ext_manager.get_extension_info(
                ext_name=server_constants.CSE_SERVICE_NAME,
                ext_version=server_constants.MQTT_EXTENSION_VERSION,
                ext_vendor=server_constants.MQTT_EXTENSION_VENDOR)
            if ext_info:  # Extension exists
                msg = "MQTT extension already exists. " \
                    "Use `cse upgrade` instead of 'cse install'."
                raise Exception(msg)

            _install_mqtt(client, config)
            mqtt_msg = 'MQTT extension is ready'
            msg_update_callback.general(mqtt_msg)
            INSTALL_LOGGER.info(mqtt_msg)
>>>>>>> a145e327
        else:
            # create amqp exchange if it doesn't exist
            amqp = config['amqp']
            _create_amqp_exchange(amqp['exchange'], amqp['host'], amqp['port'],
                                  amqp['vhost'], amqp['ssl'], amqp['username'],
                                  amqp['password'],
                                  msg_update_callback=msg_update_callback)

            # register cse as an api extension to vCD
            _register_cse_as_extension(  # TODO: see how to use MQTT
                client=client,
                routing_key=amqp['routing_key'],
                exchange=amqp['exchange'],
                target_vcd_api_version=config['vcd']['api_version'],
                msg_update_callback=msg_update_callback)

            # register rights to vCD
            # TODO() should also remove rights when unregistering CSE
            _register_right(client,
                            right_name=server_constants.CSE_NATIVE_DEPLOY_RIGHT_NAME,  # noqa: E501
                            description=server_constants.CSE_NATIVE_DEPLOY_RIGHT_DESCRIPTION,  # noqa: E501
                            category=server_constants.CSE_NATIVE_DEPLOY_RIGHT_CATEGORY,  # noqa: E501
                            bundle_key=server_constants.CSE_NATIVE_DEPLOY_RIGHT_BUNDLE_KEY,  # noqa: E501
                            msg_update_callback=msg_update_callback)
            _register_right(client,
                            right_name=server_constants.CSE_PKS_DEPLOY_RIGHT_NAME,  # noqa: E501
                            description=server_constants.CSE_PKS_DEPLOY_RIGHT_DESCRIPTION,  # noqa: E501
                            category=server_constants.CSE_PKS_DEPLOY_RIGHT_CATEGORY,  # noqa: E501
                            bundle_key=server_constants.CSE_PKS_DEPLOY_RIGHT_BUNDLE_KEY,  # noqa: E501
                            msg_update_callback=msg_update_callback)

        # Since we use CSE extension id as our telemetry instance_id, the
        # validated config won't have the instance_id yet. Now that CSE has
        # been registered as an extension, we should update the telemetry
        # config with the correct instance_id
        if config['service']['telemetry']['enable']:
            store_telemetry_settings(config)

        # register cse def schema on VCD
        _register_def_schema(client, msg_update_callback=msg_update_callback,
                             log_wire=log_wire)

        # set up placement policies for all types of clusters
        _setup_placement_policies(client,
                                  policy_list=shared_constants.CLUSTER_RUNTIME_PLACEMENT_POLICIES, # noqa: E501
                                  msg_update_callback=msg_update_callback,
                                  log_wire=log_wire)

        # set up cse catalog
        org = vcd_utils.get_org(client, org_name=config['broker']['org'])
        vcd_utils.create_and_share_catalog(
            org, config['broker']['catalog'], catalog_desc='CSE templates',
            logger=INSTALL_LOGGER, msg_update_callback=msg_update_callback)

        # install all templates
        _install_all_templates(
            client=client,
            config=config,
            skip_template_creation=skip_template_creation,
            force_create=False,
            retain_temp_vapp=retain_temp_vapp,
            ssh_key=retain_temp_vapp,
            msg_update_callback=msg_update_callback)

        # if it's a PKS setup, setup NSX-T constructs
        if config.get('pks_config'):
            nsxt_servers = config['pks_config']['nsxt_servers']
            wire_logger = NULL_LOGGER
            if log_wire:
                wire_logger = SERVER_NSXT_WIRE_LOGGER

            for nsxt_server in nsxt_servers:
                msg = f"Configuring NSX-T server ({nsxt_server.get('name')})" \
                      " for CSE. Please check install logs for details."
                msg_update_callback.general(msg)
                INSTALL_LOGGER.info(msg)
                nsxt_client = NSXTClient(
                    host=nsxt_server.get('host'),
                    username=nsxt_server.get('username'),
                    password=nsxt_server.get('password'),
                    logger_debug=INSTALL_LOGGER,
                    logger_wire=wire_logger,
                    http_proxy=nsxt_server.get('proxy'),
                    https_proxy=nsxt_server.get('proxy'),
                    verify_ssl=nsxt_server.get('verify'))
                setup_nsxt_constructs(
                    nsxt_client=nsxt_client,
                    nodes_ip_block_id=nsxt_server.get('nodes_ip_block_ids'),
                    pods_ip_block_id=nsxt_server.get('pods_ip_block_ids'),
                    ncp_boundary_firewall_section_anchor_id=nsxt_server.get('distributed_firewall_section_anchor_id')) # noqa: E501

        # Telemetry - Record successful install action
        record_user_action(CseOperation.SERVICE_INSTALL,
                           telemetry_settings=config['service']['telemetry'])
    except Exception:
        msg_update_callback.error(
            "CSE Installation Error. Check CSE install logs")
        INSTALL_LOGGER.error("CSE Installation Error", exc_info=True)
        # Telemetry - Record failed install action
        record_user_action(CseOperation.SERVICE_INSTALL,
                           status=OperationStatus.FAILED,
                           telemetry_settings=config['service']['telemetry'])
        raise  # TODO() need installation relevant exceptions for rollback
    finally:
        if client is not None:
            client.logout()


def _install_mqtt(client, config):
    """Installs the MQTT extension and api filter.

    :param Client client: client used to install cse server components
    :param dict config: content of the CSE config file.

<<<<<<< HEAD
    :raises requests.exceptions.HTTPError: (when using MQTT) if the MQTT
        extension and api filter were not set up correctly
=======
    :raises requests.exceptions.HTTPError: if the MQTT extension and api filter
        were not set up correctly
>>>>>>> a145e327
    """
    mqtt_ext_manager = MQTTExtensionManager(client)
    description = _construct_cse_extension_description(
        config['vcd']['api_version'])
    ext_info = mqtt_ext_manager.setup_extension(
        ext_name=server_constants.CSE_SERVICE_NAME,
        ext_version=server_constants.MQTT_EXTENSION_VERSION,
        ext_vendor=server_constants.MQTT_EXTENSION_VENDOR,
        description=description)
    ext_uuid = mqtt_ext_manager.get_extension_uuid(
        ext_info['ext_urn_id'])
    _ = mqtt_ext_manager.setup_api_filter(
        server_constants.MQTT_API_FILTER_PATTERN, ext_uuid)


def _create_amqp_exchange(exchange_name, host, port, vhost, use_ssl,
                          username, password,
                          msg_update_callback=utils.NullPrinter()):
    """Create the specified AMQP exchange if it does not exist.

    If specified AMQP exchange exists already, does nothing.

    :param str exchange_name: The AMQP exchange name to check for or create.
    :param str host: AMQP host name.
    :param str password: AMQP password.
    :param int port: AMQP port number.
    :param bool use_ssl: Enable ssl.
    :param str username: AMQP username.
    :param str vhost: AMQP vhost.
    :param utils.ConsoleMessagePrinter msg_update_callback: Callback object.

    :raises cse_exception.AmqpError: if AMQP exchange could not be created.
    """
    msg = f"Checking for AMQP exchange '{exchange_name}'"
    msg_update_callback.info(msg)
    INSTALL_LOGGER.info(msg)
    credentials = pika.PlainCredentials(username, password)
    parameters = pika.ConnectionParameters(host, port, vhost, credentials,
                                           ssl=use_ssl, connection_attempts=3,
                                           retry_delay=2, socket_timeout=5)
    connection = None
    try:
        connection = pika.BlockingConnection(parameters)
        channel = connection.channel()
        channel.exchange_declare(exchange=exchange_name,
                                 exchange_type=server_constants.EXCHANGE_TYPE,
                                 durable=True, auto_delete=False)
    except Exception as err:
        msg = f"Cannot create AMQP exchange '{exchange_name}'"
        msg_update_callback.error(msg)
        INSTALL_LOGGER.error(msg, exc_info=True)
        raise cse_exception.AmqpError(msg, str(err))
    finally:
        if connection is not None:
            connection.close()
    msg = f"AMQP exchange '{exchange_name}' is ready"
    msg_update_callback.general(msg)
    INSTALL_LOGGER.info(msg)


def _deregister_cse(client, msg_update_callback=utils.NullPrinter()):
    """Deregister CSE from VCD."""
    ext = api_extension.APIExtension(client)
    ext.delete_extension(name=server_constants.CSE_SERVICE_NAME,
                         namespace=server_constants.CSE_SERVICE_NAMESPACE)
    msg = "Successfully deregistered CSE from VCD"
    msg_update_callback.general(msg)
    INSTALL_LOGGER.info(msg)


def _register_cse_as_extension(client, routing_key, exchange,
                               target_vcd_api_version,
                               msg_update_callback=utils.NullPrinter()):
    """Register CSE on vCD.

    Throws exception if CSE is already registered.

    :param pyvcloud.vcd.client.Client client:
    :param pyvcloud.vcd.client.Client client:
    :param str routing_key:
    :param str exchange:
    :param utils.ConsoleMessagePrinter msg_update_callback: Callback object.
    """
    ext = api_extension.APIExtension(client)
    patterns = [
        f'/api/{shared_constants.CSE_URL_FRAGMENT}',
        f'/api/{shared_constants.CSE_URL_FRAGMENT}/.*',
        f'/api/{shared_constants.PKS_URL_FRAGMENT}',
        f'/api/{shared_constants.PKS_URL_FRAGMENT}/.*',
    ]

    vcd_api_versions = client.get_supported_versions_list()
    if target_vcd_api_version not in vcd_api_versions:
        raise ValueError(f"Target VCD API version '{target_vcd_api_version}' "
                         f" is not in supported versions: {vcd_api_versions}")
    description = _construct_cse_extension_description(target_vcd_api_version)
    msg = None
    try:
        ext.get_extension_info(
            server_constants.CSE_SERVICE_NAME,
            namespace=server_constants.CSE_SERVICE_NAMESPACE)
        msg = f"API extension '{server_constants.CSE_SERVICE_NAME}' already " \
              "exists in vCD. Use `cse upgrade` instead of 'cse install'."
        raise Exception(msg)
    except MissingRecordException:
        ext.add_extension(
            server_constants.CSE_SERVICE_NAME,
            server_constants.CSE_SERVICE_NAMESPACE,
            routing_key,
            exchange,
            patterns,
            description=description)
        msg = f"Registered {server_constants.CSE_SERVICE_NAME} as an API extension in vCD" # noqa: E501

    msg_update_callback.general(msg)
    INSTALL_LOGGER.info(msg)


def _register_def_schema(client: Client,
                         msg_update_callback=utils.NullPrinter(),
                         log_wire=False):
    """Register defined entity interface and defined entity type.

    If vCD api version is >= 35, register the vCD api version based
    defined entity interface and defined entity type. Read the schema present
    in the location dictated by api version to register the
    defined entity type.

    :param pyvcloud.vcd.client.Client client:
    :param utils.ConsoleMessagePrinter msg_update_callback: Callback object.
    :param bool log_wire: wire logging enabled
    """
    msg = "Registering defined entity schema"
    msg_update_callback.info(msg)
    INSTALL_LOGGER.info(msg)
    logger_wire = SERVER_CLOUDAPI_WIRE_LOGGER if log_wire else NULL_LOGGER
    cloudapi_client = vcd_utils.get_cloudapi_client_from_vcd_client(client=client, # noqa: E501
                                                                    logger_debug=INSTALL_LOGGER, # noqa: E501
                                                                    logger_wire=logger_wire) # noqa: E501
    schema_file = None
    try:
        def_utils.raise_error_if_def_not_supported(cloudapi_client)
        schema_svc = def_schema_svc.DefSchemaService(cloudapi_client)
        keys_map = def_utils.MAP_API_VERSION_TO_KEYS[float(client.get_api_version())] # noqa: E501
        defKey = def_utils.DefKey
        kubernetes_interface = def_models.\
            DefInterface(name=keys_map[defKey.INTERFACE_NAME],
                         vendor=keys_map[defKey.INTERFACE_VENDOR],
                         nss=keys_map[defKey.INTERFACE_NSS],
                         version=keys_map[defKey.INTERFACE_VERSION], # noqa: E501
                         readonly=False)
        try:
            # k8s interface should always be present
            schema_svc.get_interface(kubernetes_interface.get_id())
        except cse_exception.DefSchemaServiceError:
            msg = "Failed to obtain built-in defined entity interface " \
                  f"{keys_map[defKey.INTERFACE_NAME]}"
            msg_update_callback.error(msg)
            INSTALL_LOGGER.error(msg)
            raise

        schema_module = importlib.import_module(
            f'{def_utils.DEF_SCHEMA_DIRECTORY}.{keys_map[defKey.ENTITY_TYPE_SCHEMA_VERSION]}') # noqa: E501
        schema_file = pkg_resources.open_text(schema_module, def_utils.DEF_ENTITY_TYPE_SCHEMA_FILE) # noqa: E501
        native_entity_type = def_models.\
            DefEntityType(name=keys_map[defKey.ENTITY_TYPE_NAME],
                          description='',
                          vendor=keys_map[defKey.ENTITY_TYPE_VENDOR],
                          nss=keys_map[defKey.ENTITY_TYPE_NSS],
                          version=keys_map[defKey.ENTITY_TYPE_VERSION],
                          schema=json.load(schema_file),
                          interfaces=[kubernetes_interface.get_id()],
                          readonly=False)
        msg = ""
        try:
            schema_svc.get_entity_type(native_entity_type.get_id())
            msg = "Skipping creation of Defined Entity Type. Defined Entity Type already exists." # noqa: E501
        except cse_exception.DefSchemaServiceError:
            # TODO handle this part only if the entity type was not found
            native_entity_type = schema_svc.create_entity_type(native_entity_type)  # noqa: E501
            msg = "Successfully registered defined entity type"
        msg_update_callback.general(msg)
        INSTALL_LOGGER.info(msg)
    except cse_exception.DefNotSupportedException:
        msg = "Skipping defined entity type and defined entity interface" \
              " registration"
        msg_update_callback.general(msg)
        INSTALL_LOGGER.info(msg)
    except (ImportError, ModuleNotFoundError, FileNotFoundError) as e:
        msg = f"Error while loading defined entity schema: {str(e)}"
        msg_update_callback.error(msg)
        INSTALL_LOGGER.error(msg)
        raise e
    except Exception as e:
        msg = f"Error occurred while registering defined entity schema: {str(e)}" # noqa: E501
        msg_update_callback.error(msg)
        INSTALL_LOGGER.error(msg)
        raise e
    finally:
        try:
            schema_file.close()
        except Exception:
            pass


def _register_right(client, right_name, description, category, bundle_key,
                    msg_update_callback=utils.NullPrinter()):
    """Register a right for CSE.

    :param pyvcloud.vcd.client.Client client:
    :param str right_name: the name of the new right to be registered.
    :param str description: brief description about the new right.
    :param str category: add the right in existing categories in
        vCD Roles and Rights or specify a new category name.
    :param str bundle_key: is used to identify the right name and change
        its value to different languages using localization bundle.
    :param utils.ConsoleMessagePrinter msg_update_callback: Callback object.

    :raises BadRequestException: if a right with given name already
        exists in vCD.
    """
    ext = api_extension.APIExtension(client)
    # Since the client is a sys admin, org will hold a reference to System org
    system_org = Org(client, resource=client.get_org())
    try:
        right_name_in_vcd = f"{{{server_constants.CSE_SERVICE_NAME}}}:{right_name}" # noqa: E501
        # TODO(): When org.get_right_record() is moved outside the org scope in
        # pyvcloud, update the code below to adhere to the new method names.
        system_org.get_right_record(right_name_in_vcd)
        msg = f"Right: {right_name} already exists in vCD"
        msg_update_callback.general(msg)
        INSTALL_LOGGER.info(msg)
        # Presence of the right in vCD is not a guarantee that the right will
        # be assigned to system org too.
        rights_in_system = system_org.list_rights_of_org()
        for dikt in rights_in_system:
            # TODO(): When localization support comes in, this check should be
            # ditched for a better one.
            if dikt['name'] == right_name_in_vcd:
                msg = f"Right: {right_name} already assigned to System " \
                    f"organization."
                msg_update_callback.general(msg)
                INSTALL_LOGGER.info(msg)
                return
        # Since the right is not assigned to system org, we need to add it.
        msg = f"Assigning Right: {right_name} to System organization."
        msg_update_callback.general(msg)
        INSTALL_LOGGER.info(msg)
        system_org.add_rights([right_name_in_vcd])
    except EntityNotFoundException:
        # Registering a right via api extension end point, auto assigns it to
        # System org.
        msg = f"Registering Right: {right_name} in vCD"
        msg_update_callback.general(msg)
        INSTALL_LOGGER.info(msg)
        ext.add_service_right(
            right_name, server_constants.CSE_SERVICE_NAME,
            server_constants.CSE_SERVICE_NAMESPACE, description,
            category, bundle_key)


def _setup_placement_policies(client, policy_list,
                              msg_update_callback=utils.NullPrinter(),
                              log_wire=False):
    """
    Create placement policies for each cluster type.

    Create the global pvdc compute policy if not present and create placement
    policy for each policy in the policy list. This should be done only for
    vcd api version >= 35 (zeus)

    :parma client vcdClient.Client
    :param policy_list str[]
    """
    msg = "Setting up placement policies for cluster types"
    msg_update_callback.info(msg)
    INSTALL_LOGGER.info(msg)
    cpm = \
        compute_policy_manager.ComputePolicyManager(client, log_wire=log_wire)
    pvdc_compute_policy = None
    try:
        try:
            pvdc_compute_policy = cpm.get_pvdc_compute_policy(
                server_constants.CSE_GLOBAL_PVDC_COMPUTE_POLICY_NAME)
            msg = "Skipping creation of global PVDC compute policy. Policy already exists" # noqa: E501
            msg_update_callback.general(msg)
            INSTALL_LOGGER.info(msg)
        except EntityNotFoundException:
            msg = "Creating global PVDC compute policy"
            msg_update_callback.general(msg)
            INSTALL_LOGGER.info(msg)
            pvdc_compute_policy = cpm.add_pvdc_compute_policy(
                server_constants.CSE_GLOBAL_PVDC_COMPUTE_POLICY_NAME,
                server_constants.CSE_GLOBAL_PVDC_COMPUTE_POLICY_DESCRIPTION)

        for policy in policy_list:
            try:
                cpm.get_vdc_compute_policy(policy, is_placement_policy=True)
                msg = f"Skipping creation of VDC placement policy '{policy}'. Policy already exists" # noqa: E501
                msg_update_callback.general(msg)
                INSTALL_LOGGER.info(msg)
            except EntityNotFoundException:
                msg = f"Creating placement policy '{policy}'"
                msg_update_callback.general(msg)
                INSTALL_LOGGER.info(msg)
                cpm.add_vdc_compute_policy(
                    policy, pvdc_compute_policy_id=pvdc_compute_policy['id'])
    except cse_exception.GlobalPvdcComputePolicyNotSupported:
        msg = "Global PVDC compute policies are not supported." \
              "Skipping creation of placement policy."
        msg_update_callback.general(msg)
        INSTALL_LOGGER.info(msg)


def _install_all_templates(
        client, config, skip_template_creation, force_create, retain_temp_vapp,
        ssh_key, msg_update_callback=utils.NullPrinter()):
    if skip_template_creation:
        msg = "Skipping creation of templates."
        msg_update_callback.info(msg)
        INSTALL_LOGGER.info(msg)
    else:
        # read remote template cookbook, download all scripts
        rtm = RemoteTemplateManager(
            remote_template_cookbook_url=config['broker']['remote_template_cookbook_url'], # noqa: E501
            logger=INSTALL_LOGGER, msg_update_callback=msg_update_callback)
        remote_template_cookbook = rtm.get_remote_template_cookbook()

        # create all templates defined in cookbook
        for template in remote_template_cookbook['templates']:
            # TODO tag created templates with placement policies
            _install_single_template(
                client=client,
                remote_template_manager=rtm,
                template=template,
                org_name=config['broker']['org'],
                vdc_name=config['broker']['vdc'],
                catalog_name=config['broker']['catalog'],
                network_name=config['broker']['network'],
                ip_allocation_mode=config['broker']['ip_allocation_mode'],
                storage_profile=config['broker']['storage_profile'],
                force_update=force_create,
                retain_temp_vapp=retain_temp_vapp,
                ssh_key=ssh_key,
                msg_update_callback=msg_update_callback)


def install_template(template_name, template_revision, config_file_name,
                     force_create, retain_temp_vapp, ssh_key,
                     skip_config_decryption=False, decryption_password=None,
                     msg_update_callback=utils.NullPrinter()):
    """Install a particular template in CSE.

    If template_name and revision are wild carded to *, all templates defined
    in remote template cookbook will be installed.

    :param str template_name:
    :param str template_revision:
    :param str config_file_name: config file name.
    :param bool force_create: if True and template already exists in vCD,
        overwrites existing template.
    :param str ssh_key: public ssh key to place into template vApp(s).
    :param bool retain_temp_vapp: if True, temporary vApp will not destroyed,
        so the user can ssh into and debug the vm.
    :param bool skip_config_decryption: do not decrypt the config file.
    :param str decryption_password: password to decrypt the config file.
    :param utils.ConsoleMessagePrinter msg_update_callback: Callback object.
    """
    config = get_validated_config(
        config_file_name, skip_config_decryption=skip_config_decryption,
        decryption_password=decryption_password,
        log_wire_file=INSTALL_WIRELOG_FILEPATH,
        logger_debug=INSTALL_LOGGER,
        msg_update_callback=msg_update_callback)

    populate_vsphere_list(config['vcs'])

    msg = f"Installing template '{template_name}' at revision " \
          f"'{template_revision}' on vCloud Director using config file " \
          f"'{config_file_name}'"
    msg_update_callback.info(msg)
    INSTALL_LOGGER.info(msg)

    client = None
    try:
        # Telemetry data construction
        cse_params = {
            PayloadKey.TEMPLATE_NAME: template_name,
            PayloadKey.TEMPLATE_REVISION: template_revision,
            PayloadKey.WAS_DECRYPTION_SKIPPED: bool(skip_config_decryption),
            PayloadKey.WERE_TEMPLATES_FORCE_UPDATED: bool(force_create),
            PayloadKey.WAS_TEMP_VAPP_RETAINED: bool(retain_temp_vapp),
            PayloadKey.WAS_SSH_KEY_SPECIFIED: bool(ssh_key)
        }
        # Record telemetry data
        record_user_action_details(
            cse_operation=CseOperation.TEMPLATE_INSTALL,
            cse_params=cse_params,
            telemetry_settings=config['service']['telemetry'])

        log_filename = None
        log_wire = utils.str_to_bool(config['service'].get('log_wire'))
        if log_wire:
            log_filename = INSTALL_WIRELOG_FILEPATH

        client = Client(config['vcd']['host'],
                        api_version=config['vcd']['api_version'],
                        verify_ssl_certs=config['vcd']['verify'],
                        log_file=log_filename,
                        log_requests=log_wire,
                        log_headers=log_wire,
                        log_bodies=log_wire)
        credentials = BasicLoginCredentials(config['vcd']['username'],
                                            server_constants.SYSTEM_ORG_NAME,
                                            config['vcd']['password'])
        client.set_credentials(credentials)
        msg = f"Connected to vCD as system administrator: " \
              f"{config['vcd']['host']}:{config['vcd']['port']}"
        msg_update_callback.general(msg)
        INSTALL_LOGGER.info(msg)

        # read remote template cookbook
        rtm = RemoteTemplateManager(
            remote_template_cookbook_url=config['broker']['remote_template_cookbook_url'], # noqa: E501
            logger=INSTALL_LOGGER, msg_update_callback=msg_update_callback)
        remote_template_cookbook = rtm.get_remote_template_cookbook()

        found_template = False
        for template in remote_template_cookbook['templates']:
            template_name_matched = template_name in (template[server_constants.RemoteTemplateKey.NAME], '*') # noqa: E501
            template_revision_matched = \
                str(template_revision) in (str(template[server_constants.RemoteTemplateKey.REVISION]), '*') # noqa: E501
            if template_name_matched and template_revision_matched:
                found_template = True
                _install_single_template(
                    client=client,
                    remote_template_manager=rtm,
                    template=template,
                    org_name=config['broker']['org'],
                    vdc_name=config['broker']['vdc'],
                    catalog_name=config['broker']['catalog'],
                    network_name=config['broker']['network'],
                    ip_allocation_mode=config['broker']['ip_allocation_mode'],
                    storage_profile=config['broker']['storage_profile'],
                    force_update=force_create,
                    retain_temp_vapp=retain_temp_vapp,
                    ssh_key=ssh_key,
                    msg_update_callback=msg_update_callback)

        if not found_template:
            msg = f"Template '{template_name}' at revision " \
                  f"'{template_revision}' not found in remote template " \
                  "cookbook."
            msg_update_callback.error(msg)
            INSTALL_LOGGER.error(msg, exc_info=True)
            raise Exception(msg)

        # Record telemetry data on successful template install
        record_user_action(cse_operation=CseOperation.TEMPLATE_INSTALL,
                           status=OperationStatus.SUCCESS,
                           telemetry_settings=config['service']['telemetry'])  # noqa: E501
    except Exception:
        msg_update_callback.error(
            "Template Installation Error. Check CSE install logs")
        INSTALL_LOGGER.error("Template Installation Error", exc_info=True)

        # Record telemetry data on template install failure
        record_user_action(cse_operation=CseOperation.TEMPLATE_INSTALL,
                           status=OperationStatus.FAILED,
                           telemetry_settings=config['service']['telemetry'])
    finally:
        if client is not None:
            client.logout()


def _install_single_template(
        client, remote_template_manager, template, org_name,
        vdc_name, catalog_name, network_name, ip_allocation_mode,
        storage_profile, force_update, retain_temp_vapp,
        ssh_key, msg_update_callback=utils.NullPrinter()):
    localTemplateKey = server_constants.LocalTemplateKey
    templateBuildKey = server_constants.TemplateBuildKey
    remote_template_manager.download_template_scripts(
        template_name=template[server_constants.RemoteTemplateKey.NAME],
        revision=template[server_constants.RemoteTemplateKey.REVISION],
        force_overwrite=force_update)
    catalog_item_name = ltm.get_revisioned_template_name(
        template[server_constants.RemoteTemplateKey.NAME],
        template[server_constants.RemoteTemplateKey.REVISION])

    # remote template data is a super set of local template data, barring
    # the key 'catalog_item_name'
    template_data = dict(template)
    template_data[localTemplateKey.CATALOG_ITEM_NAME] = catalog_item_name

    missing_keys = [k for k in localTemplateKey if k not in template_data]
    if len(missing_keys) > 0:
        raise ValueError(f"Invalid template data. Missing keys: {missing_keys}") # noqa: E501

    temp_vm_name = (
        f"{template[server_constants.RemoteTemplateKey.OS].replace('.','')}-"
        f"k8s{template[server_constants.RemoteTemplateKey.KUBERNETES_VERSION].replace('.', '')}-" # noqa: E501
        f"{template[server_constants.RemoteTemplateKey.CNI]}"
        f"{template[server_constants.RemoteTemplateKey.CNI_VERSION].replace('.','')}-vm" # noqa: E501
    )
    build_params = {
        templateBuildKey.TEMPLATE_NAME: template[server_constants.RemoteTemplateKey.NAME], # noqa: E501
        templateBuildKey.TEMPLATE_REVISION: template[server_constants.RemoteTemplateKey.REVISION], # noqa: E501
        templateBuildKey.SOURCE_OVA_NAME: template[server_constants.RemoteTemplateKey.SOURCE_OVA_NAME], # noqa: E501
        templateBuildKey.SOURCE_OVA_HREF: template[server_constants.RemoteTemplateKey.SOURCE_OVA_HREF], # noqa: E501
        templateBuildKey.SOURCE_OVA_SHA256: template[server_constants.RemoteTemplateKey.SOURCE_OVA_SHA256], # noqa: E501
        templateBuildKey.ORG_NAME: org_name,
        templateBuildKey.VDC_NAME: vdc_name,
        templateBuildKey.CATALOG_NAME: catalog_name,
        templateBuildKey.CATALOG_ITEM_NAME: catalog_item_name,
        templateBuildKey.CATALOG_ITEM_DESCRIPTION: template[server_constants.RemoteTemplateKey.DESCRIPTION], # noqa: E501
        templateBuildKey.TEMP_VAPP_NAME: template[server_constants.RemoteTemplateKey.NAME] + '_temp', # noqa: E501
        templateBuildKey.TEMP_VM_NAME: temp_vm_name,
        templateBuildKey.CPU: template[server_constants.RemoteTemplateKey.CPU],
        templateBuildKey.MEMORY: template[server_constants.RemoteTemplateKey.MEMORY], # noqa: E501
        templateBuildKey.NETWORK_NAME: network_name,
        templateBuildKey.IP_ALLOCATION_MODE: ip_allocation_mode, # noqa: E501
        templateBuildKey.STORAGE_PROFILE: storage_profile
    }
    if float(client.get_api_version()) >= float(vCDApiVersion.VERSION_35.value): # noqa: E501
        if template.get(server_constants.RemoteTemplateKey.KIND) not in shared_constants.CLUSTER_RUNTIME_PLACEMENT_POLICIES: # noqa: E501
            raise ValueError(f"Cluster kind is {template.get(server_constants.RemoteTemplateKey.KIND)}" # noqa: E501
                             f" Expected {shared_constants.CLUSTER_RUNTIME_PLACEMENT_POLICIES}") # noqa: E501
        build_params[templateBuildKey.CSE_PLACEMENT_POLICY] = template.get(server_constants.RemoteTemplateKey.KIND) # noqa: E501
    builder = TemplateBuilder(client, client, build_params, ssh_key=ssh_key,
                              logger=INSTALL_LOGGER,
                              msg_update_callback=msg_update_callback)
    builder.build(force_recreate=force_update,
                  retain_temp_vapp=retain_temp_vapp)

    ltm.save_metadata(client, org_name, catalog_name, catalog_item_name,
                      template_data)


def upgrade_cse(config_file_name, config, skip_template_creation,
                ssh_key, retain_temp_vapp, admin_password,
                msg_update_callback=utils.NullPrinter()):
    """Handle logistics for upgrading CSE to v3.0.

    Handles decision making for configuring AMQP exchange/settings,
    defined entity schema registration for vCD api version >= 35,
    extension registration, catalog setup and template creation, removing old
    CSE sizing based compute policies, assigning the new placement compute
    policy to concerned org VDCs, and create DEF entity for existing clusters.

    :param str config_file_name: config file name.
    :param dict config: content of the CSE config file.
    :param bool skip_template_creation: If True, skip creating the templates.
    :param str ssh_key: public ssh key to place into template vApp(s).
    :param bool retain_temp_vapp: if True, temporary vApp will not destroyed,
        so the user can ssh into and debug the vm.
    :param str admin_password: New password to be set on existing CSE k8s
        cluster vms. If omitted, old password will be retained, however if
        old password is missing a new password will be auto generated
        regardless.
    :param utils.ConsoleMessagePrinter msg_update_callback: Callback object.
    """
    populate_vsphere_list(config['vcs'])

    msg = f"Upgrading CSE on vCloud Director using config file " \
          f"'{config_file_name}'"
    msg_update_callback.info(msg)
    INSTALL_LOGGER.info(msg)

    client = None
    try:
        # Todo: Record telemetry detail call

        log_filename = None
        log_wire = utils.str_to_bool(config['service'].get('log_wire'))
        if log_wire:
            log_filename = INSTALL_WIRELOG_FILEPATH

        client = Client(config['vcd']['host'],
                        api_version=config['vcd']['api_version'],
                        verify_ssl_certs=config['vcd']['verify'],
                        log_file=log_filename,
                        log_requests=log_wire,
                        log_headers=log_wire,
                        log_bodies=log_wire)
        credentials = BasicLoginCredentials(config['vcd']['username'],
                                            server_constants.SYSTEM_ORG_NAME,
                                            config['vcd']['password'])
        client.set_credentials(credentials)
        msg = f"Connected to vCD as system administrator: " \
              f"{config['vcd']['host']}:{config['vcd']['port']}"
        msg_update_callback.general(msg)
        INSTALL_LOGGER.info(msg)

        try:
            ext_cse_version, ext_vcd_api_version = \
                parse_cse_extension_description(client)
            if ext_cse_version == server_constants.UNKNOWN_CSE_VERSION or \
                    ext_vcd_api_version == server_constants.UNKNOWN_VCD_API_VERSION: # noqa: E501
                msg = "Found CSE api extension registered with vCD, but " \
                      "couldn't determine version of CSE and/or vCD api " \
                      "used previously."
                msg_update_callback.info(msg)
                INSTALL_LOGGER.info(msg)
            else:
                msg = "Found CSE api extension registered by CSE " \
                      f"'{ext_cse_version}' at vCD api version " \
                      f"'v{ext_vcd_api_version}'."
                msg_update_callback.general(msg)
                INSTALL_LOGGER.info(msg)
        except MissingRecordException:
            msg = "CSE api extension not registered with vCD. Please use " \
                  "`cse install' instead of 'cse upgrade'."
            raise Exception(msg)

        target_vcd_api_version = config['vcd']['api_version']
        target_cse_version = utils.get_installed_cse_version()

        # Handle various upgrade scenarios
        # Post CSE 3.0.0 only the following upgrades should be allowed
        # CSE X.Y.Z -> CSE X+1.0.0, CSE X.Y+1.0, X.Y.Z+1
        # vCD api X -> vCD api X+ (as supported by CSE and pyvcloud)

        # Upgrading from Unknown version is allowed only in
        # CSE 3.0.0 (2.6.0.devX for the time being)

        update_path_not_valid_msg = "CSE upgrade "
        if ext_cse_version == server_constants.UNKNOWN_CSE_VERSION or \
                ext_vcd_api_version == server_constants.UNKNOWN_VCD_API_VERSION: # noqa: E501
            update_path_not_valid_msg += "to "
        else:
            update_path_not_valid_msg += \
                f"path (CSE '{ext_cse_version}', vCD " \
                f"api 'v{ext_vcd_api_version}') -> "
        update_path_not_valid_msg += f"(CSE '{target_cse_version}', vCD api " \
                                     f"'v{target_vcd_api_version}') is not " \
                                     "supported."

        if target_cse_version < ext_cse_version or \
                float(target_vcd_api_version) < float(ext_vcd_api_version):
            raise Exception(update_path_not_valid_msg)

        # CSE version info in extension description is only applicable for
        # CSE 2.6.02b.dev and CSE 3.0.0+ versions.
        cse_2_6_0 = semantic_version.Version('2.6.0')
        cse_3_0_0 = semantic_version.Version('3.0.0')
        if ext_cse_version in \
                (server_constants.UNKNOWN_CSE_VERSION, cse_2_6_0, cse_3_0_0):
            if target_vcd_api_version in (vCDApiVersion.VERSION_33.value,
                                          vCDApiVersion.VERSION_34.value):
                _legacy_upgrade_to_33_34(
                    client=client,
                    config=config,
                    ext_vcd_api_version=ext_vcd_api_version,
                    skip_template_creation=skip_template_creation,
                    ssh_key=ssh_key,
                    retain_temp_vapp=retain_temp_vapp,
                    admin_password=admin_password,
                    msg_update_callback=msg_update_callback)
            elif target_vcd_api_version in (vCDApiVersion.VERSION_35.value):
                _upgrade_to_35(
                    client=client,
                    config=config,
                    ext_vcd_api_version=ext_vcd_api_version,
                    skip_template_creation=skip_template_creation,
                    ssh_key=ssh_key,
                    retain_temp_vapp=retain_temp_vapp,
                    admin_password=admin_password,
                    msg_update_callback=msg_update_callback,
                    log_wire=log_wire)
            else:
                raise Exception(update_path_not_valid_msg)
        else:
            raise Exception(update_path_not_valid_msg)

        # Todo: Telemetry - Record successful upgrade

        msg = "Upgraded CSE successfully."
        msg_update_callback.general(msg)
        INSTALL_LOGGER.info(msg)
    except Exception:
        msg_update_callback.error(
            "CSE Installation Error. Check CSE install logs")
        INSTALL_LOGGER.error("CSE Installation Error", exc_info=True)
        # Todo: Telemetry - Record failed upgrade
        raise
    finally:
        if client is not None:
            client.logout()


def _update_cse_extension(client, routing_key, exchange,
                          target_vcd_api_version,
                          msg_update_callback=utils.NullPrinter()):
    """."""
    ext = api_extension.APIExtension(client)
    patterns = [
        f'/api/{shared_constants.CSE_URL_FRAGMENT}',
        f'/api/{shared_constants.CSE_URL_FRAGMENT}/.*',
        f'/api/{shared_constants.PKS_URL_FRAGMENT}',
        f'/api/{shared_constants.PKS_URL_FRAGMENT}/.*',
    ]

    description = _construct_cse_extension_description(target_vcd_api_version)
    msg = None

    ext.update_extension(
        name=server_constants.CSE_SERVICE_NAME,
        namespace=server_constants.CSE_SERVICE_NAMESPACE,
        routing_key=routing_key,
        exchange=exchange,
        description=description)

    ext.remove_all_api_filters_from_service(
        name=server_constants.CSE_SERVICE_NAME,
        namespace=server_constants.CSE_SERVICE_NAMESPACE)

    ext.add_api_filters_to_service(
        name=server_constants.CSE_SERVICE_NAME,
        patterns=patterns,
        namespace=server_constants.CSE_SERVICE_NAMESPACE)

    msg = f"Updated API extension '{server_constants.CSE_SERVICE_NAME}' in vCD"
    msg_update_callback.general(msg)
    INSTALL_LOGGER.info(msg)


def _legacy_upgrade_to_33_34(client, config, ext_vcd_api_version,
                             skip_template_creation, ssh_key,
                             retain_temp_vapp, admin_password,
                             msg_update_callback=utils.NullPrinter()):
    # create amqp exchange if it doesn't exist
    amqp = config['amqp']
    _create_amqp_exchange(amqp['exchange'], amqp['host'], amqp['port'],
                          amqp['vhost'], amqp['ssl'], amqp['username'],
                          amqp['password'],
                          msg_update_callback=msg_update_callback)

    # update cse api extension
    _update_cse_extension(
        client=client,
        routing_key=amqp['routing_key'],
        exchange=amqp['exchange'],
        target_vcd_api_version=config['vcd']['api_version'],
        msg_update_callback=msg_update_callback)

    # Recreate all supported templates
    _install_all_templates(
        client=client,
        config=config,
        skip_template_creation=skip_template_creation,
        force_create=True,
        retain_temp_vapp=retain_temp_vapp,
        ssh_key=retain_temp_vapp,
        msg_update_callback=msg_update_callback)

    # Fix cluster metadata and admin password
    clusters = get_all_cse_clusters(client)
    _fix_cluster_metadata(
        client=client,
        config=config,
        cse_clusters=clusters,
        msg_update_callback=msg_update_callback)
    _fix_cluster_admin_password(
        client=client,
        cse_clusters=clusters,
        new_admin_password=admin_password,
        msg_update_callback=msg_update_callback)


def _upgrade_to_35(client, config, ext_vcd_api_version,
                   skip_template_creation, ssh_key, retain_temp_vapp,
                   admin_password, msg_update_callback=utils.NullPrinter(),
                   log_wire=False):
<<<<<<< HEAD
    """Handle upgrade to api version 35.

    :raises: MultipleRecordsException: (when using mqtt) if more than one
        service with the given name and namespace are found when trying to
        delete the amqp-based extension.
    :raises requests.exceptions.HTTPError: (when using MQTT) if the MQTT
        components were not installed correctly
    """
    if utils.use_mqtt_protocol(config):
        # Delete extension if present and set up MQTT extension
        try:
            api_ext = api_extension.APIExtension(client)
            api_ext.delete_extension(
                name=server_constants.CSE_SERVICE_NAME,
                namespace=server_constants.CSE_SERVICE_NAMESPACE)
        except MissingRecordException:
            pass

        _install_mqtt(client, config)
    else:
        # Update amqp exchange
        _create_amqp_exchange(
            exchange_name=config['amqp']['exchange'],
            host=config['amqp']['host'],
            port=config['amqp']['port'],
            vhost=config['amqp']['vhost'],
            use_ssl=config['amqp']['ssl'],
            username=config['amqp']['username'],
            password=config['amqp']['password'],
            msg_update_callback=msg_update_callback)

        # Update cse api extension (along with api end points)
        _update_cse_extension(
            client=client,
            routing_key=config['amqp']['routing_key'],
            exchange=config['amqp']['exchange'],
            target_vcd_api_version=config['vcd']['api_version'],
            msg_update_callback=msg_update_callback)
=======
    # Update amqp exchange
    _create_amqp_exchange(
        exchange_name=config['amqp']['exchange'],
        host=config['amqp']['host'],
        port=config['amqp']['port'],
        vhost=config['amqp']['vhost'],
        use_ssl=config['amqp']['ssl'],
        username=config['amqp']['username'],
        password=config['amqp']['password'],
        msg_update_callback=msg_update_callback)

    # Update cse api extension (along with api end points)
    _update_cse_extension(
        client=client,
        routing_key=config['amqp']['routing_key'],
        exchange=config['amqp']['exchange'],
        target_vcd_api_version=config['vcd']['api_version'],
        msg_update_callback=msg_update_callback)
>>>>>>> a145e327

    # Add global placement polcies
    _setup_placement_policies(
        client=client,
        policy_list=shared_constants.CLUSTER_RUNTIME_PLACEMENT_POLICIES,
        msg_update_callback=msg_update_callback,
        log_wire=log_wire)

    # Register def schema
    _register_def_schema(
        client=client,
        msg_update_callback=msg_update_callback,
        log_wire=log_wire)

    # Recreate all supported templates
    _install_all_templates(
        client=client,
        config=config,
        skip_template_creation=skip_template_creation,
        force_create=True,
        retain_temp_vapp=retain_temp_vapp,
        ssh_key=retain_temp_vapp,
        msg_update_callback=msg_update_callback)

    msg = "Loading all CSE clusters for processing..."
    INSTALL_LOGGER.info(msg)
    msg_update_callback.info(msg)
    clusters = get_all_cse_clusters(client=client, fetch_details=False)

    # Update clusters to have auto generated password and fix their metadata
    _fix_cluster_metadata(
        client=client,
        config=config,
        cse_clusters=clusters,
        msg_update_callback=msg_update_callback)
    _fix_cluster_admin_password(
        client=client,
        cse_clusters=clusters,
        new_admin_password=admin_password,
        msg_update_callback=msg_update_callback)

    # Loading the clusters again after their metadata has been fixed.
    # This time do fetch node details, org name etc. So that the def schema
    # can be populated.
    msg = "Loading all CSE clusters for processing..."
    INSTALL_LOGGER.info(msg)
    msg_update_callback.info(msg)
    clusters = get_all_cse_clusters(client=client, fetch_details=True)

    # Add new vdc (placement) compute policy to ovdc with existing CSE clusters
    _assign_placement_policy_to_vdc_with_existing_clusters(
        client=client,
        cse_clusters=clusters,
        msg_update_callback=msg_update_callback,
        log_wire=log_wire)

    # Remove all old CSE compute policies from the system
    _remove_old_cse_sizing_compute_policies(
        client=client,
        msg_update_callback=msg_update_callback,
        log_wire=log_wire)

    # The new placement policies can't be assigned to existing CSE k8s clusters
    # because the support for assigning compute policy to deployed vms is not
    # there in CSE's compute policy manager. However skipping this step is not
    # going to hurt us, since the cse placement policies are dummy policies
    # designed to gate cluster deployment and has no play once the cluster has
    # been deployed.

    # Create DEF entity for all existing clusters (if missing)
    _create_def_entity_for_existing_clusters(
        client=client,
        cse_clusters=clusters,
        msg_update_callback=msg_update_callback,
        log_wire=log_wire)

    # Print list of users categorized by org, who currently owns CSE clusters
    # and will need DEF entity rights.
    _print_users_in_need_of_def_rights(
        cse_clusters=clusters, msg_update_callback=msg_update_callback)


def _fix_cluster_metadata(client,
                          config,
                          cse_clusters,
                          msg_update_callback=utils.NullPrinter()):
    msg = "Fixing metadata on CSE k8s clusters."
    INSTALL_LOGGER.info(msg)
    msg_update_callback.info(msg)
    if not cse_clusters:
        msg = "No CSE k8s clusters were found."
        INSTALL_LOGGER.info(msg)
        msg_update_callback.info(msg)
        return

    for cluster in cse_clusters:
        msg = f"Processing metadata of cluster '{cluster['name']}'."
        INSTALL_LOGGER.info(msg)
        msg_update_callback.info(msg)

        vapp_href = cluster['vapp_href']
        vapp = VApp(client, href=vapp_href)

        # This step removes the old 'cse.template' metadata and adds
        # cse.template.name and cse.template.revision metadata
        # using hard-coded values taken from github history
        metadata_dict = \
            pyvcloud_vcd_utils.metadata_to_dict(vapp.get_metadata())
        template_name = metadata_dict.get(
            server_constants.ClusterMetadataKey.TEMPLATE_NAME)
        if not template_name:
            msg = "Reconstructing template name and revision for cluster."
            INSTALL_LOGGER.info(msg)
            msg_update_callback.info(msg)

            new_template_name = \
                _construct_template_name_from_history(metadata_dict)

            if not new_template_name:
                msg = "Unable to determine source template of cluster " \
                      f"'{cluster['name']}'. Stopped processing cluster."
                INSTALL_LOGGER.error(msg)
                msg_update_callback.error(msg)
                continue

            msg = "Updating metadata of cluster with template name and revision." # noqa: E501
            INSTALL_LOGGER.info(msg)
            msg_update_callback.info(msg)

            task = vapp.remove_metadata(
                server_constants.ClusterMetadataKey.BACKWARD_COMPATIBILE_TEMPLATE_NAME) # noqa: E501
            client.get_task_monitor().wait_for_success(task)

            new_metadata_to_add = {
                server_constants.ClusterMetadataKey.TEMPLATE_NAME: new_template_name, # noqa: E501
                server_constants.ClusterMetadataKey.TEMPLATE_REVISION: 0
            }
            task = vapp.set_multiple_metadata(new_metadata_to_add)
            client.get_task_monitor().wait_for_success(task)

        # This step uses data from the newly updated cse.template.name and
        # cse.template.revision metadata fields as well as github history
        # to add [cse.os, cse.docker.version, cse.kubernetes,
        # cse.kubernetes.version, cse.cni, cse.cni.version] to the clusters.
        vapp.reload()
        metadata_dict = \
            pyvcloud_vcd_utils.metadata_to_dict(vapp.get_metadata())
        template_name = metadata_dict.get(
            server_constants.ClusterMetadataKey.TEMPLATE_NAME)
        template_revision = str(metadata_dict.get(
            server_constants.ClusterMetadataKey.TEMPLATE_REVISION, 0))
        cse_version = metadata_dict.get(
            server_constants.ClusterMetadataKey.CSE_VERSION)

        msg = "Determining k8s version on cluster."
        INSTALL_LOGGER.info(msg)
        msg_update_callback.info(msg)

        if not template_name:
            msg = "Unable to determine source template of cluster " \
                  f"'{cluster['name']}'. Stopped processing cluster."
            INSTALL_LOGGER.error(msg)
            msg_update_callback.error(msg)
            continue

        tokens = template_name.split('_')
        k8s_data = tokens[1].split('-')
        cni_data = tokens[2].split('-')

        os = tokens[0]
        # old clusters that were converted can have non-existent template name
        # that has 'k8s' string in it instead of 'k8'
        if k8s_data[0] in ('k8', 'k8s'):
            k8s_distribution = 'upstream'
        elif k8s_data[0] in ('tkg', 'tkgp'):
            k8s_distribution = 'TKG+'
        else:
            k8s_distribution = "Unknown Kubernetes distribution"
        cni = cni_data[0]
        cni_version = cni_data[1]
        k8s_version, docker_version = \
            _get_k8s_and_docker_versions_from_history(
                template_name=template_name,
                template_revision=template_revision,
                cse_version=cse_version)

        # Try to determine the above values using template definition
        org_name = config['broker']['org']
        catalog_name = config['broker']['catalog']
        k8_templates = ltm.get_all_k8s_local_template_definition(
            client=client, catalog_name=catalog_name, org_name=org_name)
        for k8_template in k8_templates:
            if (str(k8_template[server_constants.LocalTemplateKey.REVISION]), k8_template[server_constants.LocalTemplateKey.NAME]) == (template_revision, template_name):  # noqa: E501
                if k8_template.get(server_constants.LocalTemplateKey.OS):
                    os = k8_template.get(server_constants.LocalTemplateKey.OS)
                if k8_template.get(server_constants.LocalTemplateKey.KUBERNETES): # noqa: E501
                    k8s_distribution = k8_template.get(server_constants.LocalTemplateKey.KUBERNETES) # noqa: E501
                if k8_template.get(server_constants.LocalTemplateKey.KUBERNETES_VERSION): # noqa: E501
                    k8s_version = k8_template[server_constants.LocalTemplateKey.KUBERNETES_VERSION] # noqa: E501
                if k8_template.get(server_constants.LocalTemplateKey.CNI):
                    cni = k8_template.get(server_constants.LocalTemplateKey.CNI) # noqa: E501
                if k8_template.get(server_constants.LocalTemplateKey.CNI_VERSION): # noqa: E501
                    cni_version = k8_template.get(server_constants.LocalTemplateKey.CNI_VERSION) # noqa: E501
                if k8_template.get(server_constants.LocalTemplateKey.DOCKER_VERSION): # noqa: E501
                    docker_version = k8_template[server_constants.LocalTemplateKey.DOCKER_VERSION] # noqa: E501
                break

        new_metadata = {
            server_constants.ClusterMetadataKey.OS: os,
            server_constants.ClusterMetadataKey.DOCKER_VERSION: docker_version,
            server_constants.ClusterMetadataKey.KUBERNETES: k8s_distribution,
            server_constants.ClusterMetadataKey.KUBERNETES_VERSION: k8s_version, # noqa: E501
            server_constants.ClusterMetadataKey.CNI: cni,
            server_constants.ClusterMetadataKey.CNI_VERSION: cni_version,
        }
        task = vapp.set_multiple_metadata(new_metadata)
        client.get_task_monitor().wait_for_success(task)

        msg = "Finished processing metadata of cluster."
        INSTALL_LOGGER.info(msg)
        msg_update_callback.general(msg)


def _construct_template_name_from_history(metadata_dict):
    old_template_name = metadata_dict.get(
        server_constants.ClusterMetadataKey.BACKWARD_COMPATIBILE_TEMPLATE_NAME)
    if not old_template_name:
        return

    new_template_name = None
    cse_version = metadata_dict.get(
        server_constants.ClusterMetadataKey.CSE_VERSION)
    if 'photon' in old_template_name:
        new_template_name = 'photon-v2'
        if cse_version in ('1.0.0'):
            new_template_name += '_k8-1.8_weave-2.0.5'
        elif cse_version in ('1.1.0', '1.2.0', '1.2.1', '1.2.2', '1.2.3', '1.2.4'): # noqa: E501
            new_template_name += '_k8-1.9_weave-2.3.0'
        elif cse_version in ('1.2.5', '1.2.6', '1.2.7',): # noqa: E501
            new_template_name += '_k8-1.10_weave-2.3.0'
        elif cse_version in ('2.0.0'):
            new_template_name += '_k8-1.12_weave-2.3.0'
        else:
            new_template_name += '_k8-0.0_weave-0.0.0'
    elif 'ubuntu' in old_template_name:
        new_template_name = 'ubuntu-16.04'
        if cse_version in ('1.0.0'):
            new_template_name += '_k8-1.9_weave-2.1.3'
        elif cse_version in ('1.1.0', '1.2.0', '1.2.1', '1.2.2', '1.2.3', '1.2.4', '1.2.5', '1.2.6', '1.2.7'): # noqa: E501
            new_template_name += '_k8-1.10_weave-2.3.0'
        elif cse_version in ('2.0.0'):
            new_template_name += '_k8-1.13_weave-2.3.0'
        else:
            new_template_name += '_k8-0.0_weave-0.0.0'

    return new_template_name


def _get_k8s_and_docker_versions_from_history(
        template_name,
        template_revision,
        cse_version):
    docker_version = '0.0.0'
    k8s_version = template_name.split('_')[1].split('-')[1]
    if 'photon' in template_name:
        docker_version = '17.06.0'
        if template_revision == '1':
            docker_version = '18.06.2'
        if '1.8' in template_name:
            k8s_version = '1.8.1'
        elif '1.9' in template_name:
            k8s_version = '1.9.6'
        elif '1.10' in template_name:
            k8s_version = '1.10.11'
        elif '1.12' in template_name:
            k8s_version = '1.12.7'
        elif '1.14' in template_name:
            k8s_version = '1.14.6'
    elif 'ubuntu' in template_name:
        docker_version = '18.09.7'
        if '1.9' in template_name:
            docker_version = '17.12.0'
            k8s_version = '1.9.3'
        elif '1.10' in template_name:
            docker_version = '18.03.0'
            k8s_version = '1.10.1'
            if cse_version in ('1.2.5', '1.2.6, 1.2.7'):
                k8s_version = '1.10.11'
            if cse_version in ('1.2.7'):
                docker_version = '18.06.2'
        elif '1.13' in template_name:
            docker_version = '18.06.3'
            k8s_version = '1.13.5'
            if template_revision == '2':
                k8s_version = '1.13.12'
        elif '1.15' in template_name:
            docker_version = '18.09.7'
            k8s_version = '1.15.3'
            if template_revision == '2':
                k8s_version = '1.15.5'

    return k8s_version, docker_version


def _fix_cluster_admin_password(client,
                                cse_clusters,
                                new_admin_password=None,
                                msg_update_callback=utils.NullPrinter()):
    msg = "Fixing admin password of CSE k8s clusters."
    INSTALL_LOGGER.info(msg)
    msg_update_callback.info(msg)
    if len(cse_clusters) == 0:
        msg = "No CSE k8s clusters were found."
        INSTALL_LOGGER.info(msg)
        msg_update_callback.info(msg)
        return

    href_of_vms_to_verify = []
    for cluster in cse_clusters:
        msg = f"Processing admin password of cluster '{cluster['name']}'."
        INSTALL_LOGGER.info(msg)
        msg_update_callback.info(msg)

        vm_hrefs_for_password_update = []
        vapp_href = cluster['vapp_href']
        vapp = VApp(client, href=vapp_href)
        vm_resources = vapp.get_all_vms()
        for vm_resource in vm_resources:
            vm = VM(client, href=vm_resource.get('href'))
            msg = f"Determining if vm '{vm.get_resource().get('name')}' " \
                  "needs processing'."
            INSTALL_LOGGER.info(msg)
            msg_update_callback.info(msg)

            gc_section = vm.get_guest_customization_section()
            admin_password_enabled = False
            if hasattr(gc_section, 'AdminPasswordEnabled'):
                admin_password_enabled = utils.str_to_bool(gc_section.AdminPasswordEnabled) # noqa: E501
            admin_password_on_vm = None
            if hasattr(gc_section, 'AdminPassword'):
                admin_password_on_vm = gc_section.AdminPassword.text

            skip_vm = False
            if admin_password_enabled:
                if new_admin_password:
                    if new_admin_password == admin_password_on_vm:
                        skip_vm = True
                else:
                    if admin_password_on_vm:
                        skip_vm = True
            if not skip_vm:
                href_of_vms_to_verify.append(vm.href)
                vm_hrefs_for_password_update.append(vm.href)

        # At least one vm in the vApp needs a password update
        if len(vm_hrefs_for_password_update) > 0:
            for href in vm_hrefs_for_password_update:
                vm = VM(client=client, href=href)
                try:
                    msg = "Undeploying vm."
                    INSTALL_LOGGER.info(msg)
                    msg_update_callback.info(msg)
                    task = vm.undeploy()
                    client.get_task_monitor().wait_for_success(task)
                    msg = "Successfully undeployed vm"
                    INSTALL_LOGGER.info(msg)
                    msg_update_callback.general(msg)
                except Exception as err:
                    INSTALL_LOGGER.debug(str(err))
                    msg_update_callback.info(str(err))

                msg = f"Processing vm '{vm.get_resource().get('name')}'." \
                      "\nUpdating vm admin password"
                INSTALL_LOGGER.info(msg)
                msg_update_callback.info(msg)
                vm.reload()
                task = vm.update_guest_customization_section(
                    enabled=True,
                    admin_password_enabled=True,
                    admin_password_auto=not new_admin_password,
                    admin_password=new_admin_password,
                )
                client.get_task_monitor().wait_for_success(task)
                msg = "Successfully updated vm"
                INSTALL_LOGGER.info(msg)
                msg_update_callback.general(msg)

                msg = "Deploying vm."
                INSTALL_LOGGER.info(msg)
                msg_update_callback.info(msg)
                vm.reload()
                task = vm.power_on_and_force_recustomization()
                client.get_task_monitor().wait_for_success(task)
                msg = "Successfully deployed vm"
                INSTALL_LOGGER.info(msg)
                msg_update_callback.general(msg)

        msg = f"Successfully processed cluster '{cluster['name']}'"
        INSTALL_LOGGER.info(msg)
        msg_update_callback.general(msg)

    while len(href_of_vms_to_verify) != 0:
        msg = f"Waiting on guest customization to finish on {len(href_of_vms_to_verify)} vms." # noqa: E501
        INSTALL_LOGGER.info(msg)
        msg_update_callback.info(msg)
        to_remove = []
        for href in href_of_vms_to_verify:
            vm = VM(client=client, href=href)
            gc_section = vm.get_guest_customization_section()
            admin_password_enabled = False
            if hasattr(gc_section, 'AdminPasswordEnabled'):
                admin_password_enabled = utils.str_to_bool(gc_section.AdminPasswordEnabled) # noqa: E501
            admin_password = None
            if hasattr(gc_section, 'AdminPassword'):
                admin_password = gc_section.AdminPassword.text
            if admin_password_enabled and admin_password:
                to_remove.append(vm.href)

        for href in to_remove:
            href_of_vms_to_verify.remove(href)

        if len(href_of_vms_to_verify) > 0:
            time.sleep(5)
        else:
            msg = "Finished Guest customization on all vms."
            INSTALL_LOGGER.info(msg)
            msg_update_callback.info(msg)


def _get_placement_policy_name_from_template_name(template_name):
    if 'k8' in template_name:
        policy_name = \
            shared_constants.NATIVE_CLUSTER_RUNTIME_POLICY
    elif 'tkg' in template_name or 'tkgp' in template_name:
        policy_name = \
            shared_constants.TKG_PLUS_CLUSTER_RUNTIME_POLICY
    else:
        raise Exception(f"Unknown kind of template '{template_name}'.")

    return policy_name


def _assign_placement_policy_to_vdc_with_existing_clusters(
        client,
        cse_clusters,
        msg_update_callback=utils.NullPrinter(),
        log_wire=False):
    msg = "Assigning placement compute policy(s) to vDC(s) hosting existing CSE clusters." # noqa: E501
    msg_update_callback.info(msg)
    INSTALL_LOGGER.info(msg)

    msg = "Identifying vDC(s) that are currently hosting CSE clusters."
    msg_update_callback.info(msg)
    INSTALL_LOGGER.info(msg)

    tkg_plus_ovdcs = []
    native_ovdcs = []
    vdc_names = {}
    for cluster in cse_clusters:
        try:
            policy_name = _get_placement_policy_name_from_template_name(
                cluster['template_name'])
        except Exception:
            msg = f"Invalid template '{cluster['template_name']}' for cluster '{cluster['name']}'." # noqa: E501
            msg_update_callback.error(msg)
            INSTALL_LOGGER.error(msg)
            continue

        if policy_name == shared_constants.NATIVE_CLUSTER_RUNTIME_POLICY:
            id = cluster['vdc_id']
            native_ovdcs.append(id)
            vdc_names[id] = cluster['vdc_name']
        elif policy_name == shared_constants.TKG_PLUS_CLUSTER_RUNTIME_POLICY:
            id = cluster['vdc_id']
            tkg_plus_ovdcs.append(id)
            vdc_names[id] = cluster['vdc_name']

    native_ovdcs = set(native_ovdcs)
    tkg_plus_ovdcs = set(tkg_plus_ovdcs)

    msg = f"Found {len(native_ovdcs)} vDC(s) hosting NATIVE CSE custers " \
          f"and {len(tkg_plus_ovdcs)} vDC(s) hosting TKG PLUS clusters."
    msg_update_callback.info(msg)
    INSTALL_LOGGER.info(msg)

    cpm = \
        compute_policy_manager.ComputePolicyManager(client, log_wire=log_wire)
    native_policy = cpm.get_vdc_compute_policy(
        policy_name=shared_constants.NATIVE_CLUSTER_RUNTIME_POLICY,
        is_placement_policy=True)
    tkg_plus_policy = cpm.get_vdc_compute_policy(
        policy_name=shared_constants.TKG_PLUS_CLUSTER_RUNTIME_POLICY,
        is_placement_policy=True)

    if native_ovdcs:
        for vdc_id in native_ovdcs:
            cpm.add_compute_policy_to_vdc(
                vdc_id=vdc_id,
                compute_policy_href=native_policy['href'])
            msg = "Added compute policy " \
                  f"'{native_policy['display_name']}' to vDC " \
                  f"'{vdc_names[vdc_id]}'"
            INSTALL_LOGGER.info(msg)
            msg_update_callback.general(msg)

    if tkg_plus_ovdcs:
        for vdc_id in tkg_plus_ovdcs:
            cpm.add_compute_policy_to_vdc(
                vdc_id=vdc_id,
                compute_policy_href=tkg_plus_policy['href'])
            msg = "Added compute policy " \
                  f"'{tkg_plus_policy['display_name']}' to vDC " \
                  f"'{vdc_names[vdc_id]}'"
            INSTALL_LOGGER.info(msg)
            msg_update_callback.general(msg)


def _remove_old_cse_sizing_compute_policies(
        client,
        msg_update_callback=utils.NullPrinter(),
        log_wire=False):
    msg = "Removing old sizing compute policies created by CSE."
    msg_update_callback.info(msg)
    INSTALL_LOGGER.info(msg)

    cpm = \
        compute_policy_manager.ComputePolicyManager(client, log_wire=log_wire)
    all_cse_policy_names = []
    org_resources = client.get_org_list()
    for org_resource in org_resources:
        org = Org(client, resource=org_resource)
        org_name = org.get_name()

        msg = f"Processing Org : '{org_name}'"
        msg_update_callback.info(msg)
        INSTALL_LOGGER.info(msg)

        vdcs = org.list_vdcs()
        for vdc_data in vdcs:
            vdc_name = vdc_data['name']

            msg = f"Processing Org VDC : '{vdc_name}'"
            msg_update_callback.info(msg)
            INSTALL_LOGGER.info(msg)

            vdc = vcd_utils.get_vdc(client, vdc_name=vdc_name, org_name=org_name) # noqa: E501
            vdc_id = pyvcloud_vcd_utils.extract_id(vdc.get_resource().get('id')) # noqa: E501
            vdc_sizing_policies = cpm.list_vdc_sizing_policies_on_vdc(vdc_id)
            if vdc_sizing_policies:
                for policy in vdc_sizing_policies:
                    msg = f"Processing Policy : '{policy['name']}' on Org VDC : '{vdc_name}'" # noqa: E501
                    msg_update_callback.info(msg)
                    INSTALL_LOGGER.info(msg)

                    all_cse_policy_names.append(policy['name'])
                    task_data = cpm.remove_vdc_compute_policy_from_vdc(
                        ovdc_id=vdc_id,
                        compute_policy_href=policy['href'],
                        force=True)
                    fake_task_object = {'href': task_data['task_href']}
                    client.get_task_monitor().wait_for_status(fake_task_object) # noqa: E501

                    msg = f"Removed Policy : '{policy['name']}' from Org VDC : '{vdc_name}'" # noqa: E501
                    msg_update_callback.general(msg)
                    INSTALL_LOGGER.info(msg)

            msg = f"Finished processing Org VDC : '{vdc_name}'"
            msg_update_callback.general(msg)
            INSTALL_LOGGER.info(msg)

        msg = f"Finished processing Org : '{org_name}'"
        msg_update_callback.general(msg)
        INSTALL_LOGGER.info(msg)

    for policy_name in all_cse_policy_names:
        try:
            msg = f"Deleting  Policy : '{policy_name}'"
            msg_update_callback.info(msg)
            INSTALL_LOGGER.info(msg)

            cpm.delete_vdc_compute_policy(policy_name=policy_name)

            msg = f"Deleted  Policy : '{policy_name}'"
            msg_update_callback.general(msg)
            INSTALL_LOGGER.info(msg)
        except Exception:
            msg = f"Failed to deleted  Policy : '{policy_name}'"
            msg_update_callback.error(msg)
            INSTALL_LOGGER.error(msg)


def _create_def_entity_for_existing_clusters(
        client,
        cse_clusters,
        msg_update_callback=utils.NullPrinter(),
        log_wire=False):
    msg = "Making old CSE k8s clusters compatible with CSE 3.0"
    msg_update_callback.info(msg)
    INSTALL_LOGGER.info(msg)

    logger_wire = SERVER_CLOUDAPI_WIRE_LOGGER if log_wire else NULL_LOGGER
    cloudapi_client = vcd_utils.get_cloudapi_client_from_vcd_client(
        client=client,
        logger_debug=INSTALL_LOGGER,
        logger_wire=logger_wire)
    entity_svc = def_entity_svc.DefEntityService(cloudapi_client)

    schema_svc = def_schema_svc.DefSchemaService(cloudapi_client)
    keys_map = def_utils.MAP_API_VERSION_TO_KEYS[float(client.get_api_version())] # noqa: E501
    entity_type_id = def_utils.generate_entity_type_id(
        vendor=keys_map[def_utils.DefKey.ENTITY_TYPE_VENDOR],
        nss=keys_map[def_utils.DefKey.ENTITY_TYPE_NSS],
        version=keys_map[def_utils.DefKey.ENTITY_TYPE_VERSION])
    native_entity_type = schema_svc.get_entity_type(entity_type_id)

    for cluster in cse_clusters:
        msg = f"Processing cluster '{cluster['name']}'"
        INSTALL_LOGGER.info(msg)
        msg_update_callback.info(msg)

        cluster_id = cluster['cluster_id']
        try:
            def_entity = entity_svc.get_entity(cluster_id)
            msg = f"Skipping cluster '{cluster['name']}' since it has " \
                  "already been processed."
            INSTALL_LOGGER.info(msg)
            msg_update_callback.info(msg)
            continue
        except Exception as err:
            INSTALL_LOGGER.debug(str(err))

        try:
            policy_name = _get_placement_policy_name_from_template_name(
                cluster['template_name'])
        except Exception:
            msg = f"Invalid template '{cluster['template_name']}' for cluster '{cluster['name']}'." # noqa: E501
            msg_update_callback.info(msg)
            INSTALL_LOGGER.info(msg)
            continue

        if policy_name == shared_constants.NATIVE_CLUSTER_RUNTIME_POLICY:
            kind = def_utils.ClusterEntityKind.NATIVE.value
        elif policy_name == shared_constants.TKG_PLUS_CLUSTER_RUNTIME_POLICY:
            kind = def_utils.ClusterEntityKind.TANZU_PLUS

        worker_nodes = []
        for item in cluster['nodes']:
            worker_nodes.append(
                def_models.Node(name=item['name'], ip=item['ipAddress']))
        nfs_nodes = []
        for item in cluster['nfs_nodes']:
            nfs_nodes.append(def_models.NfsNode(
                name=item['name'],
                ip=item['ipAddress'],
                exports=item['exports']))

        cluster_entity = def_models.ClusterEntity(
            kind=kind,
            spec=def_models.ClusterSpec(
                workers=def_models.Workers(
                    count=len(cluster['nodes']),
                    storage_profile=cluster['storage_profile_name']),
                control_plane=def_models.ControlPlane(
                    count=len(cluster['master_nodes']),
                    storage_profile=cluster['storage_profile_name']),
                nfs=def_models.Nfs(
                    count=len(cluster['nfs_nodes']),
                    storage_profile=cluster['storage_profile_name']),
                settings=def_models.Settings(
                    network=cluster['network_name'],
                    ssh_key=""),  # Impossible to get this value from clusters
                k8_distribution=def_models.Distribution(
                    template_name=cluster['template_name'],
                    template_revision=int(cluster['template_revision']))),
            status=def_models.Status(
                phase=str(shared_constants.DefEntityPhase(
                    shared_constants.DefEntityOperation.CREATE,
                    shared_constants.DefEntityOperationStatus.SUCCEEDED)),
                master_ip=cluster['leader_endpoint'],
                kubernetes=f"{cluster['kubernetes']} {cluster['kubernetes_version']}", # noqa: E501
                cni=f"{cluster['cni']} {cluster['cni_version']}",
                os=cluster['os'],
                docker_version=cluster['docker_version'],
                nodes=def_models.Nodes(
                    master=def_models.Node(
                        name=cluster['master_nodes'][0]['name'],
                        ip=cluster['master_nodes'][0]['ipAddress']),
                    workers=worker_nodes,
                    nfs=nfs_nodes)),
            metadata=def_models.Metadata(
                org_name=cluster['org_name'],
                ovdc_name=cluster['vdc_name'],
                cluster_name=cluster['name']),
            api_version="")

        def_entity = def_models.DefEntity(entity=cluster_entity)
        entity_svc.create_entity(native_entity_type.id, entity=def_entity)
        def_entity = entity_svc.get_native_entity_by_name(cluster['name'])
        def_entity_id = def_entity.id
        def_entity.externalId = cluster['vapp_href']
        entity_svc.update_entity(def_entity_id, def_entity)
        entity_svc.resolve_entity(def_entity_id)

        msg = f"Generated new id for cluster '{cluster['name']}' "
        INSTALL_LOGGER.info(msg)
        msg_update_callback.general(msg)

        # update vapp metadata to reflect new cluster_id
        msg = f"Updating metadata of cluster '{cluster['name']}'"
        INSTALL_LOGGER.info(msg)
        msg_update_callback.info(msg)

        tags = {
            server_constants.ClusterMetadataKey.CLUSTER_ID: def_entity_id
        }
        vapp = VApp(client, href=cluster['vapp_href'])
        task = vapp.set_multiple_metadata(tags)
        client.get_task_monitor().wait_for_status(task)

        msg = f"Updated metadata of cluster '{cluster['name']}'"
        INSTALL_LOGGER.info(msg)
        msg_update_callback.general(msg)

        msg = f"Finished processing cluster '{cluster['name']}'"
        INSTALL_LOGGER.info(msg)
        msg_update_callback.general(msg)

    msg = "Finished processing all clusters."
    INSTALL_LOGGER.info(msg)
    msg_update_callback.general(msg)


def _print_users_in_need_of_def_rights(
        cse_clusters, msg_update_callback=utils.NullPrinter()):
    org_user_dict = {}
    for cluster in cse_clusters:
        if cluster['org_name'] not in org_user_dict:
            org_user_dict[cluster['org_name']] = []
        org_user_dict[cluster['org_name']].append(cluster['owner_name'])

    msg = "The following users own CSE k8s clusters and will require [TODO] rights to access them in CSE 3.0"  # noqa: E501
    msg_update_callback.info(msg)
    INSTALL_LOGGER.info(msg)

    for org_name, user_list in org_user_dict.items():
        msg = f"Org : {org_name} -> Users : {', '.join(set(user_list))}"
        msg_update_callback.general(msg)
        INSTALL_LOGGER.info(msg)<|MERGE_RESOLUTION|>--- conflicted
+++ resolved
@@ -347,10 +347,6 @@
         INSTALL_LOGGER.info(msg)
 
         # Setup extension message protocol
-<<<<<<< HEAD
-        if utils.use_mqtt_protocol(config):
-            _install_mqtt(client, config)
-=======
         if utils.should_use_mqtt_protocol(config):
             # Check for current MQTT extension
             mqtt_ext_manager = MQTTExtensionManager(client)
@@ -367,7 +363,6 @@
             mqtt_msg = 'MQTT extension is ready'
             msg_update_callback.general(mqtt_msg)
             INSTALL_LOGGER.info(mqtt_msg)
->>>>>>> a145e327
         else:
             # create amqp exchange if it doesn't exist
             amqp = config['amqp']
@@ -482,13 +477,8 @@
     :param Client client: client used to install cse server components
     :param dict config: content of the CSE config file.
 
-<<<<<<< HEAD
-    :raises requests.exceptions.HTTPError: (when using MQTT) if the MQTT
-        extension and api filter were not set up correctly
-=======
     :raises requests.exceptions.HTTPError: if the MQTT extension and api filter
         were not set up correctly
->>>>>>> a145e327
     """
     mqtt_ext_manager = MQTTExtensionManager(client)
     description = _construct_cse_extension_description(
@@ -1263,7 +1253,6 @@
                    skip_template_creation, ssh_key, retain_temp_vapp,
                    admin_password, msg_update_callback=utils.NullPrinter(),
                    log_wire=False):
-<<<<<<< HEAD
     """Handle upgrade to api version 35.
 
     :raises: MultipleRecordsException: (when using mqtt) if more than one
@@ -1276,6 +1265,9 @@
         # Delete extension if present and set up MQTT extension
         try:
             api_ext = api_extension.APIExtension(client)
+            api_ext.remove_all_api_filters_from_service(
+                name=server_constants.CSE_SERVICE_NAME,
+                namespace=server_constants.CSE_SERVICE_NAMESPACE)
             api_ext.delete_extension(
                 name=server_constants.CSE_SERVICE_NAME,
                 namespace=server_constants.CSE_SERVICE_NAMESPACE)
@@ -1302,26 +1294,6 @@
             exchange=config['amqp']['exchange'],
             target_vcd_api_version=config['vcd']['api_version'],
             msg_update_callback=msg_update_callback)
-=======
-    # Update amqp exchange
-    _create_amqp_exchange(
-        exchange_name=config['amqp']['exchange'],
-        host=config['amqp']['host'],
-        port=config['amqp']['port'],
-        vhost=config['amqp']['vhost'],
-        use_ssl=config['amqp']['ssl'],
-        username=config['amqp']['username'],
-        password=config['amqp']['password'],
-        msg_update_callback=msg_update_callback)
-
-    # Update cse api extension (along with api end points)
-    _update_cse_extension(
-        client=client,
-        routing_key=config['amqp']['routing_key'],
-        exchange=config['amqp']['exchange'],
-        target_vcd_api_version=config['vcd']['api_version'],
-        msg_update_callback=msg_update_callback)
->>>>>>> a145e327
 
     # Add global placement polcies
     _setup_placement_policies(
